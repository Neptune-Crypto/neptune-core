--- conflicted
+++ resolved
@@ -276,11 +276,6 @@
     #[clap(long, default_value = "1800", value_parser = duration_from_seconds_str)]
     pub reconnect_cooldown: Duration,
 
-<<<<<<< HEAD
-    /// Enables the JSON/HTTP RPC API and listens on specified address and port.
-    #[clap(long)]
-    pub listen_rpc: Option<SocketAddr>,
-=======
     /// Scan incoming blocks for inbound transactions.
     ///
     /// Keys are generated deterministically from the secret seed and a
@@ -364,7 +359,10 @@
     /// Example: `neptune-core --scan-keys 42`
     #[clap(long)]
     pub(crate) scan_keys: Option<usize>,
->>>>>>> 69fe29d6
+
+    /// Enables the JSON/HTTP RPC API and listens on specified address and port.
+    #[clap(long)]
+    pub listen_rpc: Option<SocketAddr>,
 }
 
 impl Default for Args {
