--- conflicted
+++ resolved
@@ -3,48 +3,19 @@
 use get_size::GetSize;
 use serde::Deserialize;
 use serde::Serialize;
-<<<<<<< HEAD
-use tasm_lib::memory::encode_to_memory;
-use tasm_lib::memory::FIRST_NON_DETERMINISTICALLY_INITIALIZED_MEMORY_ADDRESS;
-use tasm_lib::triton_vm::instruction::LabelledInstruction;
-use tasm_lib::triton_vm::program::NonDeterminism;
-use tasm_lib::triton_vm::program::Program;
-use tasm_lib::triton_vm::program::PublicInput;
-use tasm_lib::triton_vm::triton_asm;
-use tasm_lib::twenty_first::math::b_field_element::BFieldElement;
-use tasm_lib::twenty_first::util_types::algebraic_hasher::AlgebraicHasher;
-use tasm_lib::Digest;
-
-use crate::models::blockchain::shared::Hash;
-use crate::models::blockchain::transaction;
-use crate::models::blockchain::transaction::primitive_witness::SaltedUtxos;
-use crate::models::blockchain::transaction::transaction_kernel::TransactionKernel;
-use crate::models::blockchain::transaction::transaction_kernel::TransactionKernelField;
-use crate::models::blockchain::type_scripts::BFieldCodec;
-use crate::models::consensus::mast_hash::MastHash;
-use crate::models::consensus::tasm::builtins as tasm;
-use crate::models::consensus::tasm::program::ConsensusProgram;
-use crate::models::consensus::SecretWitness;
-use crate::models::consensus::ValidationLogic;
-use crate::models::consensus::ValidityAstType;
-use crate::models::consensus::ValidityTree;
-use crate::models::consensus::WhichProgram;
-use crate::models::consensus::WitnessType;
-=======
 use tasm_lib::data_type::DataType;
 use tasm_lib::field;
 use tasm_lib::field_with_size;
 use tasm_lib::hashing::algebraic_hasher::hash_static_size::HashStaticSize;
 use tasm_lib::hashing::algebraic_hasher::hash_varlen::HashVarlen;
-use tasm_lib::library::Library;
 use tasm_lib::memory::encode_to_memory;
 use tasm_lib::memory::FIRST_NON_DETERMINISTICALLY_INITIALIZED_MEMORY_ADDRESS;
-use tasm_lib::structure::tasm_object::TasmObject;
+use tasm_lib::prelude::Library;
+use tasm_lib::prelude::TasmObject;
 use tasm_lib::triton_vm::prelude::*;
 use tasm_lib::twenty_first::math::b_field_element::BFieldElement;
 use tasm_lib::twenty_first::util_types::algebraic_hasher::AlgebraicHasher;
 use tasm_lib::Digest;
->>>>>>> e162e0a6
 
 use super::neptune_coins::NeptuneCoins;
 use super::TypeScriptWitness;
@@ -665,10 +636,6 @@
 
 #[cfg(test)]
 pub mod test {
-<<<<<<< HEAD
-=======
-    use proptest::arbitrary::Arbitrary;
->>>>>>> e162e0a6
     use proptest::collection::vec;
     use proptest::prelude::*;
     use proptest::prop_assert;
@@ -680,16 +647,6 @@
     use tasm_lib::triton_vm::stark::Stark;
     use test_strategy::proptest;
 
-<<<<<<< HEAD
-    use transaction::primitive_witness::PrimitiveWitness;
-
-    use crate::models::blockchain::transaction::primitive_witness::arbitrary_primitive_witness_with;
-    use crate::models::blockchain::transaction::utxo::LockScript;
-    use crate::models::blockchain::transaction::utxo::Utxo;
-    use crate::models::blockchain::transaction::PublicAnnouncement;
-
-=======
->>>>>>> e162e0a6
     use super::*;
     use crate::models::blockchain::transaction::lock_script::LockScriptAndWitness;
     use crate::models::blockchain::transaction::primitive_witness::PrimitiveWitness;
@@ -780,18 +737,10 @@
 
     #[proptest(cases = 10)]
     fn balanced_transaction_is_valid(
-<<<<<<< HEAD
-        #[strategy(1usize..=3)] _num_inputs: usize,
-        #[strategy(1usize..=3)] _num_outputs: usize,
-        #[strategy(1usize..=3)] _num_public_announcements: usize,
-        #[strategy(PrimitiveWitness::arbitrary_with((#_num_inputs, #_num_outputs, #_num_public_announcements)
-        ))]
-=======
         #[strategy(0usize..=3)] _num_inputs: usize,
         #[strategy(0usize..=3)] _num_outputs: usize,
         #[strategy(0usize..=1)] _num_public_announcements: usize,
         #[strategy(PrimitiveWitness::arbitrary_with((#_num_inputs, #_num_outputs, #_num_public_announcements)))]
->>>>>>> e162e0a6
         primitive_witness: PrimitiveWitness,
     ) {
         // PrimitiveWitness::arbitrary_with already ensures the transaction is balanced
@@ -833,12 +782,7 @@
             PublicAnnouncement,
         >,
         #[strategy(arb())] _fee: NeptuneCoins,
-<<<<<<< HEAD
-        #[strategy(arbitrary_primitive_witness_with(&#_input_utxos, &#_input_lock_scripts, &#_input_lock_script_witnesses, &#_output_utxos, &#_public_announcements, #_fee, None
-        ))]
-=======
         #[strategy(PrimitiveWitness::arbitrary_primitive_witness_with(&#_input_utxos, &#_input_lock_scripts_and_witnesses, &#_output_utxos, &#_public_announcements, #_fee, None))]
->>>>>>> e162e0a6
         primitive_witness: PrimitiveWitness,
     ) {
         // with high probability the amounts (which are random) do not add up
@@ -867,12 +811,7 @@
             PublicAnnouncement,
         >,
         #[strategy(arb())] _fee: NeptuneCoins,
-<<<<<<< HEAD
-        #[strategy(arbitrary_primitive_witness_with(&#_input_utxos, &#_input_lock_scripts, &#_input_lock_script_witnesses, &#_output_utxos, &#_public_announcements, #_fee, Some(#_coinbase)
-        ))]
-=======
         #[strategy(PrimitiveWitness::arbitrary_primitive_witness_with(&#_input_utxos, &#_input_lock_scripts_and_witnesses, &#_output_utxos, &#_public_announcements, #_fee, Some(#_coinbase)))]
->>>>>>> e162e0a6
         primitive_witness: PrimitiveWitness,
     ) {
         // with high probability the amounts (which are random) do not add up
