use std::collections::HashMap;
use std::sync::Arc;
use std::sync::OnceLock;

use crate::api::tx_initiation::builder::proof_builder::ProofBuilder;
use crate::api::tx_initiation::error::CreateProofError;
use crate::models::blockchain::consensus_rule_set::ConsensusRuleSet;
use crate::models::blockchain::transaction::validity::neptune_proof::Proof;
use crate::triton_vm::prelude::*;
use itertools::Itertools;
use tasm_lib::field;
use tasm_lib::memory::encode_to_memory;
use tasm_lib::memory::FIRST_NON_DETERMINISTICALLY_INITIALIZED_MEMORY_ADDRESS;
use tasm_lib::prelude::Digest;
use tasm_lib::prelude::Library;
use tasm_lib::prelude::TasmObject;
use tasm_lib::structure::verify_nd_si_integrity::VerifyNdSiIntegrity;
use tasm_lib::twenty_first::error::BFieldCodecError;
use tasm_lib::verifier::stark_verify::StarkVerify;
use tracing::info;

use crate::models::blockchain::transaction::transaction_kernel::TransactionKernel;
use crate::models::blockchain::transaction::transaction_kernel::TransactionKernelField;
use crate::models::blockchain::transaction::validity::tasm::single_proof::merge_branch::MergeBranch;
use crate::models::blockchain::transaction::validity::tasm::single_proof::update_branch::UpdateBranch;
use crate::models::proof_abstractions::tasm::program::TritonVmProofJobOptions;
use crate::models::blockchain::transaction::primitive_witness::PrimitiveWitness;
use crate::models::blockchain::transaction::validity::tasm::claims::generate_collect_lock_scripts_claim::GenerateCollectLockScriptsClaim;
use crate::models::blockchain::transaction::validity::tasm::claims::generate_collect_type_scripts_claim::GenerateCollectTypeScriptsClaim;
use crate::models::blockchain::transaction::validity::tasm::claims::generate_k2o_claim::GenerateK2oClaim;
use crate::models::blockchain::transaction::validity::tasm::claims::generate_lock_script_claim_template::GenerateLockScriptClaimTemplate;
use crate::models::blockchain::transaction::validity::tasm::claims::generate_type_script_claim_template::GenerateTypeScriptClaimTemplate;
use crate::models::blockchain::transaction::validity::tasm::claims::generate_rri_claim::GenerateRriClaim;
use crate::models::blockchain::transaction::Claim;
use crate::models::proof_abstractions::mast_hash::MastHash;
use crate::models::proof_abstractions::tasm::program::ConsensusProgram;
use crate::triton_vm_job_queue::TritonVmJobQueue;
use crate::models::proof_abstractions::SecretWitness;
use crate::BFieldElement;
use crate::models::blockchain::transaction::validity::proof_collection::ProofCollection;

use super::tasm::single_proof::merge_branch::MergeWitness;
use super::tasm::single_proof::update_branch::UpdateWitness;

pub(crate) const DISCRIMINANT_FOR_PROOF_COLLECTION: u64 = 0;
pub(crate) const DISCRIMINANT_FOR_UPDATE: u64 = 1;
pub(crate) const DISCRIMINANT_FOR_MERGE: u64 = 2;

const INVALID_WITNESS_DISCRIMINANT_ERROR: i128 = 1_000_050;
const NO_BRANCH_TAKEN_ERROR: i128 = 1_000_051;
const MANIPULATED_PROOF_COLLECTION_WITNESS_ERROR: i128 = 1_000_052;

#[derive(Debug, Clone, BFieldCodec)]
pub enum SingleProofWitness {
    Collection(Box<ProofCollection>),
    Update(UpdateWitness),
    Merger(MergeWitness),
    // Wait for Hard Fork One:
    // IntegralMempool(IntegralMempoolMembershipWitness)
}

impl SingleProofWitness {
    pub fn from_collection(proof_collection: ProofCollection) -> Self {
        Self::Collection(Box::new(proof_collection))
    }

    pub fn from_update(witness: UpdateWitness) -> Self {
        Self::Update(witness)
    }

    pub(crate) fn from_merge(merge_witness: MergeWitness) -> Self {
        Self::Merger(merge_witness)
    }
}

// This implementation of `TasmObject` is required for `decode_iter` and the
// method `decode_from_memory` that relies on it.
impl TasmObject for SingleProofWitness {
    fn label_friendly_name() -> String {
        "SingleProofWitness".to_string()
    }

    fn compute_size_and_assert_valid_size_indicator(
        _library: &mut Library,
    ) -> Vec<LabelledInstruction> {
        unimplemented!()
    }

    fn decode_iter<Itr: Iterator<Item = BFieldElement>>(
        iterator: &mut Itr,
    ) -> Result<Box<Self>, Box<dyn std::error::Error + Send + Sync>> {
        let discriminant = iterator
            .next()
            .ok_or(Box::new(BFieldCodecError::EmptySequence))?;
        let field_size = iterator
            .next()
            .ok_or(Box::new(BFieldCodecError::SequenceTooShort))?
            .value()
            .try_into()
            .map_err(|_| Box::new(BFieldCodecError::ElementOutOfRange))?;
        let field_data = iterator.take(field_size).collect_vec();

        match discriminant.value() {
            DISCRIMINANT_FOR_PROOF_COLLECTION => Ok(Box::new(Self::Collection(Box::new(
                *BFieldCodec::decode(&field_data)?,
            )))),
            DISCRIMINANT_FOR_UPDATE => {
                Ok(Box::new(Self::Update(*BFieldCodec::decode(&field_data)?)))
            }
            DISCRIMINANT_FOR_MERGE => {
                Ok(Box::new(Self::Merger(*BFieldCodec::decode(&field_data)?)))
            }
            _ => Err(Box::new(BFieldCodecError::ElementOutOfRange)),
        }
    }
}

impl SecretWitness for SingleProofWitness {
    fn standard_input(&self) -> PublicInput {
        let kernel_mast_hash = match self {
            Self::Collection(pc) => pc.kernel_mast_hash,
            Self::Update(witness) => witness.new_kernel_mast_hash,
            Self::Merger(witness) => witness.new_kernel.mast_hash(),
        };
        kernel_mast_hash.reversed().values().into()
    }

    fn output(&self) -> Vec<BFieldElement> {
        std::vec![]
    }

    fn program(&self) -> Program {
        SingleProof.program()
    }

    fn nondeterminism(&self) -> NonDeterminism {
        // populate nondeterministic memory with witness
        let mut memory = HashMap::default();
        encode_to_memory(
            &mut memory,
            FIRST_NON_DETERMINISTICALLY_INITIALIZED_MEMORY_ADDRESS,
            self,
        );

        let mut nondeterminism = NonDeterminism::default().with_ram(memory);
        let stark_verify_snippet = StarkVerify::new_with_dynamic_layout(Stark::default());
        let single_proof_program_hash = SingleProof.hash();

        match self {
            SingleProofWitness::Collection(proof_collection) => {
                nondeterminism
                    .digests
                    .extend_from_slice(&proof_collection.merge_bit_mast_path);

                // removal records integrity
                let rri_claim = proof_collection.removal_records_integrity_claim();
                let rri_proof = &proof_collection.removal_records_integrity;
                stark_verify_snippet.update_nondeterminism(
                    &mut nondeterminism,
                    rri_proof,
                    &rri_claim,
                );

                // kernel to outputs
                let k2o_claim = proof_collection.kernel_to_outputs_claim();
                let k2o_proof = &proof_collection.kernel_to_outputs;
                stark_verify_snippet.update_nondeterminism(
                    &mut nondeterminism,
                    k2o_proof,
                    &k2o_claim,
                );

                // collect lock scripts
                let cls_claim = proof_collection.collect_lock_scripts_claim();
                let cls_proof = &proof_collection.collect_lock_scripts;
                stark_verify_snippet.update_nondeterminism(
                    &mut nondeterminism,
                    cls_proof,
                    &cls_claim,
                );

                // collect type scripts
                let cts_claim = proof_collection.collect_type_scripts_claim();
                let cts_proof = &proof_collection.collect_type_scripts;
                stark_verify_snippet.update_nondeterminism(
                    &mut nondeterminism,
                    cts_proof,
                    &cts_claim,
                );

                // lock scripts
                for (claim, proof) in proof_collection
                    .lock_script_claims()
                    .into_iter()
                    .zip(&proof_collection.lock_scripts_halt)
                {
                    stark_verify_snippet.update_nondeterminism(&mut nondeterminism, proof, &claim);
                }

                // type scripts
                for (claim, proof) in proof_collection
                    .type_script_claims()
                    .into_iter()
                    .zip(&proof_collection.type_scripts_halt)
                {
                    stark_verify_snippet.update_nondeterminism(&mut nondeterminism, proof, &claim);
                }
            }
            SingleProofWitness::Update(witness) => {
                witness.populate_nd_streams(&mut nondeterminism, single_proof_program_hash);
            }
            SingleProofWitness::Merger(witness_of_merge) => {
                witness_of_merge
                    .populate_nd_streams(&mut nondeterminism, single_proof_program_hash);
            }
        }

        nondeterminism
    }
}

#[derive(Debug, Copy, Clone)]
pub struct SingleProof;

impl SingleProof {
    /// Not to be confused with SingleProofWitness::claim
    fn claim(tx_kernel_mast_hash: Digest) -> Claim {
        Claim::about_program(&SingleProof.program())
            .with_input(tx_kernel_mast_hash.reversed().values())
    }

    /// Generate a [SingleProof] for the transaction, given its primitive
    /// witness.
    ///
    /// This involves generating a [ProofCollection] as an intermediate step.
    ///
    /// Use [produce_single_proof] to automatically select the right single
    /// proof version.
    async fn produce(
        primitive_witness: &PrimitiveWitness,
        triton_vm_job_queue: Arc<TritonVmJobQueue>,
        proof_job_options: TritonVmProofJobOptions,
    ) -> Result<Proof, CreateProofError> {
        let proof_collection = ProofCollection::produce(
            primitive_witness,
            triton_vm_job_queue.clone(),
            proof_job_options.clone(),
        )
        .await?;
        let single_proof_witness = SingleProofWitness::from_collection(proof_collection);
        let claim = single_proof_witness.claim();

        let nondeterminism = single_proof_witness.nondeterminism();
        info!("Start: generate single proof from proof collection");

        let proof = ProofBuilder::new()
            .program(SingleProof.program())
            .claim(claim)
            .nondeterminism(|| nondeterminism)
            .job_queue(triton_vm_job_queue)
            .proof_job_options(proof_job_options)
            .build()
            .await?;
        info!("Done");

        Ok(proof)
    }
}

/// Generate a [SingleProof] for the transaction, given its primitive
/// witness.
///
/// This involves generating a [ProofCollection] as an intermediate step.
//
// This function calls SingleProof::produce but with the correct merge
// version.
pub(crate) async fn produce_single_proof(
    primitive_witness: &PrimitiveWitness,
    triton_vm_job_queue: Arc<TritonVmJobQueue>,
    proof_job_options: TritonVmProofJobOptions,
    consensus_rule_set: ConsensusRuleSet,
) -> Result<Proof, CreateProofError> {
    match consensus_rule_set {
        ConsensusRuleSet::Reboot => {
            SingleProof::produce(primitive_witness, triton_vm_job_queue, proof_job_options).await
        }
    }
}

/// Not to be confused with SingleProofWitness::claim
///
/// Consensus rule set refers to the rule set for which the claim must be valid.
//
// This function calls SingleProof::claim but with the correct merge version.
pub(crate) fn single_proof_claim(
    tx_kernel_mast_hash: Digest,
    consensus_rule_set: ConsensusRuleSet,
) -> Claim {
    match consensus_rule_set {
        ConsensusRuleSet::Reboot => SingleProof::claim(tx_kernel_mast_hash),
    }
}

pub(crate) fn produce_single_proof_mock(valid_mock: bool) -> Proof {
    let claim = Claim::new(Digest::default());
    if valid_mock {
        Proof::valid_mock(claim)
    } else {
        Proof::invalid_mock(claim)
    }
}

impl ConsensusProgram for SingleProof {
    fn library_and_code(&self) -> (Library, Vec<LabelledInstruction>) {
        let mut library = Library::new();

        // imports
        let stark_verify = library.import(Box::new(StarkVerify::new_with_dynamic_layout(
            Stark::default(),
        )));
        let assemble_rri_claim = library.import(Box::new(GenerateRriClaim));
        let assemble_k2o_claim = library.import(Box::new(GenerateK2oClaim));
        let assemble_cls_claim = library.import(Box::new(GenerateCollectLockScriptsClaim));
        let assemble_cts_claim = library.import(Box::new(GenerateCollectTypeScriptsClaim));
        let assemble_lock_script_claim_template =
            library.import(Box::new(GenerateLockScriptClaimTemplate));
        let assemble_type_script_claim_template =
            library.import(Box::new(GenerateTypeScriptClaimTemplate));

        let proof_collection_field_kernel_mast_hash = field!(ProofCollection::kernel_mast_hash);
        let proof_collection_field_removal_records_integrity =
            field!(ProofCollection::removal_records_integrity);
        let proof_collection_field_collect_lock_scripts =
            field!(ProofCollection::collect_lock_scripts);
        let proof_collection_field_kernel_to_outputs = field!(ProofCollection::kernel_to_outputs);
        let proof_collection_field_collect_type_scripts =
            field!(ProofCollection::collect_type_scripts);
        let proof_collection_field_lock_scripts_halt = field!(ProofCollection::lock_scripts_halt);
        let proof_collection_field_type_scripts_halt = field!(ProofCollection::type_scripts_halt);

        let update_branch = library.import(Box::new(UpdateBranch));
        let merge_branch = library.import(Box::new(MergeBranch));

        let audit_witness_of_proof_collection =
            library.import(Box::new(VerifyNdSiIntegrity::<ProofCollection>::default()));

        let claim_field_with_size_output = triton_asm!(read_mem 1 addi 1 place 1 addi -1);
        let merkle_verify =
            library.import(Box::new(tasm_lib::hashing::merkle_verify::MerkleVerify));

        let verify_scripts_loop_label = "neptune_transaction_verify_lock_scripts_loop";
        let verify_scripts_loop_body = triton_asm! {
            // INVARIANT: _ *claim_template *claim_program_digest *current_program_digest *eof *current_proof current_proof_size
            {verify_scripts_loop_label}:
                hint current_proof_size = stack[0]
                hint current_proof_ptr = stack[1]
                hint eof = stack[2]
                hint current_program_digest = stack[3]
                hint claim_program_digest = stack[4]
                hint claim_template = stack[5]

                dup 3 dup 3 eq skiz return
                // _ *claim_template *claim_program_digest *current_program_digest *eof *current_proof current_proof_size

                dup 3
                push {Digest::LEN - 1}
                add
                read_mem {Digest::LEN}
                pop 1
                // _ *claim_template *claim_program_digest *current_program_digest *eof *current_proof current_proof_size [current_program_digest]

                dup 9
                write_mem {Digest::LEN}
                pop 1
                // _ *claim_template *claim_program_digest *current_program_digest *eof *current_proof current_proof_size

                dup 5
                dup 2
                call {stark_verify}
                // _ *claim_template *claim_program_digest *current_program_digest *eof *current_proof current_proof_size

                add
                // _ *claim_template *claim_program_digest *current_program_digest *eof *next_proof_si

                read_mem 1
                // _ *claim_template *claim_program_digest *current_program_digest *eof next_proof_size (*next_proof_si-1)
                push 2 add
                // _ *claim_template *claim_program_digest *current_program_digest *eof next_proof_size *next_proof
                swap 1
                // _ *claim_template *claim_program_digest *current_program_digest *eof *next_proof next_proof_size

                swap 3
                push {Digest::LEN} add
                swap 3
                // _ *claim_template *claim_program_digest *next_program_digest *eof *next_proof next_proof_size

                recurse
        };

        let verify_merge_bit_false = triton_asm! {
            // _ [txk_digest] garb garb

                dup 6
                dup 6
                dup 6
                dup 6
                dup 6
                // _ [txk_digest] garb garb [txk_digest]

                push {TransactionKernel::MAST_HEIGHT as u32}
                push {TransactionKernelField::MergeBit as u32}
                // _ [txk_digest] garb garb [txk_digest] height index

                push 0
                push 0
                push 0
                push 0
                push 0
                push 0
                push 0
                push 0
                push 1
                push {u32::from(false)}
                // _ [txk_digest] garb garb [txk_digest] height index [padded-false-encoded]

                sponge_init
                sponge_absorb
                sponge_squeeze

                pick 5 pop 1
                pick 5 pop 1
                pick 5 pop 1
                pick 5 pop 1
                pick 5 pop 1
                // _ [txk_digest] garb garb [txk_digest] height index [false-digest]

                call {merkle_verify}
                // _ [txk_digest] garb garb
        };

        let proof_collection_case_label =
            "neptune_transaction_single_proof_case_collection".to_string();
        let proof_collection_case_body = triton_asm! {
            // BEFORE: [txk_digest] *single_proof_witness discriminant
            // AFTER: [txk_digest] *single_proof_witness discriminant
            {proof_collection_case_label}:
                hint discriminant = stack[0]
                hint single_proof_witness = stack[1]
                hint txk_digest = stack[2..7]
                // _ [txk_digest] *single_proof_witness discriminant

                {&verify_merge_bit_false}
                // _ [txk_digest] *single_proof_witness discriminant

                dup 1 addi 2
                hint proof_collection_ptr = stack[0]
                // _ [txk_digest] *spw disc *proof_collection

                dup 0
                call {audit_witness_of_proof_collection}
                // _ [txk_digest] *spw disc *proof_collection proof_collection_size

                place 8
                // _ pc_size [txk_digest] *spw disc *proof_collection
                // _ [txk_digest] *spw disc *proof_collection <-- rename


                /* check kernel MAST hash */

                dup 0 {&proof_collection_field_kernel_mast_hash}
                // [txk_digest] *spw disc *proof_collection *kernel_mast_hash

                push {Digest::LEN - 1} add
                read_mem {Digest::LEN}
                pop 1
                hint kernel_mast_hash: Digest = stack[0..5]
                // [txk_digest] *spw disc *proof_collection [kernel_mast_hash]

                dup 12
                dup 12
                dup 12
                dup 12
                dup 12
                // [txk_digest] *spw disc *proof_collection [kernel_mast_hash] [txk_digest]

                assert_vector
                pop {Digest::LEN}
                // [txk_digest] *spw disc *proof_collection


                /* create and verify removal records integrity claim */
                call {assemble_rri_claim}
                hint rri_claim = stack[0]
                // [txk_digest] *spw disc *proof_collection *rri_claim

                dup 1 {&proof_collection_field_removal_records_integrity}
                // [txk_digest] *spw disc *proof_collection *rri_claim *rri_proof

                call {stark_verify}
                // [txk_digest] *spw disc *proof_collection


                /* create and verify kernel to outputs claim */
                call {assemble_k2o_claim}
                // [txk_digest] *spw disc *proof_collection *k2o_claim

                dup 1 {&proof_collection_field_kernel_to_outputs}
                // [txk_digest] *spw disc *proof_collection *k2o_claim *proof

                call {stark_verify}
                // [txk_digest] *spw disc *proof_collection


                /* assemble and verify collect lock scripts claim */
                dup 0
                // [txk_digest] *spw disc *proof_collection

                call {assemble_cls_claim}
                hint cls_claim = stack[0]
                // [txk_digest] *spw disc *proof_collection *cls_claim

                dup 1 dup 1 swap 1
                // [txk_digest] *spw disc *proof_collection *cls_claim *cls_claim *proof_collection

                {&proof_collection_field_collect_lock_scripts}
                // [txk_digest] *spw disc *proof_collection *cls_claim *cls_claim *cls_proof

                call {stark_verify}
                // [txk_digest] *spw disc *proof_collection *cls_claim


                /* assemble and verify collect type scripts claim */

                dup 1
                // [txk_digest] *spw disc *proof_collection *cls_claim *proof_collection

                call {assemble_cts_claim}
                hint cts_claim = stack[0]
                // [txk_digest] *spw disc *proof_collection *cls_claim *cts_claim

                dup 0 dup 3
                // [txk_digest] *spw disc *proof_collection *cls_claim *cts_claim *cts_claim *proof_collection

                {&proof_collection_field_collect_type_scripts}
                // [txk_digest] *spw disc *proof_collection *cls_claim *cts_claim *cts_claim *cts_proof

                call {stark_verify}
                // [txk_digest] *spw disc *proof_collection *cls_claim *cts_claim


                /* for all lock scripts, assemble claim and verify */
                dup 2
                // [txk_digest] *spw disc *proof_collection *cls_claim *cts_claim *proof_collection

                call {assemble_lock_script_claim_template}
                hint program_digest_ptr = stack[0]
                hint lock_script_claim_ptr = stack[1]
                // [txk_digest] *spw disc *proof_collection *cls_claim *cts_claim *ls_claim_template *program_digest_ptr

                dup 3 {&claim_field_with_size_output}
                hint output_size = stack[0]
                hint lock_script_hashes = stack[1]
                // [txk_digest] *spw disc *proof_collection *cls_claim *cts_claim *ls_claim_template *program_digest_ptr *lock_script_hashes size

                dup 1 add push 2 add
                hint eof = stack[0]
                // [txk_digest] *spw disc *proof_collection *cls_claim *cts_claim *ls_claim_template *program_digest_ptr *lock_script_hashes *eof

                swap 1 push 2 add
                hint lock_script_hashes_i = stack[0]
                // [txk_digest] *spw disc *proof_collection *cls_claim *cts_claim *ls_claim_template *program_digest_ptr *eof *lock_script_hashes[0]

                swap 1
                // [txk_digest] *spw disc *proof_collection *cls_claim *cts_claim *ls_claim_template *program_digest_ptr *lock_script_hashes[0] *eof


                dup 6
                // [txk_digest] *spw disc *proof_collection *cls_claim *cts_claim *ls_claim_template *program_digest_ptr *lock_script_hashes[0] *eof *proof_collection

                {&proof_collection_field_lock_scripts_halt} push 1 add
                hint lock_script_proofs_i_si = stack[0]
                // [txk_digest] *spw disc *proof_collection *cls_claim *cts_claim *ls_claim_template *program_digest_ptr *lock_script_hashes *eof *lock_script_proofs[0]_si

                read_mem 1
                hint proof_size = stack[1]
                push 2 add
                swap 1
                // [txk_digest] *spw disc *proof_collection *cls_claim *cts_claim *ls_claim_template *program_digest_ptr *lock_script_hashes *eof *lock_script_proofs[0] proof_size

                call {verify_scripts_loop_label}

                pop 5 pop 1
                // [txk_digest] *spw disc *proof_collection *cls_claim *cts_claim


                /* for all type scripts, assemble claim and verify */
                dup 2
                // [txk_digest] *spw disc *proof_collection *cls_claim *cts_claim *proof_collection

                call {assemble_type_script_claim_template}
                hint program_digest_ptr = stack[0]
                hint type_script_claim_ptr = stack[1]
                // [txk_digest] *spw disc *proof_collection *cls_claim *cts_claim *ts_claim_template *program_digest_ptr

                dup 2 {&claim_field_with_size_output}
                hint output_size = stack[0]
                hint type_script_hashes = stack[1]
                // [txk_digest] *spw disc *proof_collection *cls_claim *cts_claim *ts_claim_template *program_digest_ptr *type_script_hashes size

                dup 1 add addi 2
                hint eof = stack[0]
                // [txk_digest] *spw disc *proof_collection *cls_claim *cts_claim *ts_claim_template *program_digest_ptr *type_script_hashes *eof

                pick 1 addi 2
                hint type_script_hashes_i = stack[0]
                place 1
                // [txk_digest] *spw disc *proof_collection *cls_claim *cts_claim *ts_claim_template *program_digest_ptr *type_script_hashes[0] *eof


                dup 6
                // [txk_digest] *spw disc *proof_collection *cls_claim *cts_claim *ts_claim_template *program_digest_ptr *type_script_hashes[0] *eof *proof_collection

                {&proof_collection_field_type_scripts_halt}
                addi 1
                hint type_script_proofs_i_si = stack[0]
                // [txk_digest] *spw disc *proof_collection *cls_claim *cts_claim *ts_claim_template *program_digest_ptr *type_script_hashes *eof *type_script_proofs[0]_si

                read_mem 1
                hint proof_size = stack[1]
                addi 2
                place 1
                hint type_script_proofs_i = stack[1]
                // [txk_digest] *spw disc *proof_collection *cls_claim *cts_claim *ts_claim_template *program_digest_ptr *type_script_hashes *eof *type_script_proofs[0] proof_size

                call {verify_scripts_loop_label}

                pop 5 pop 4
                addi {-(DISCRIMINANT_FOR_PROOF_COLLECTION as isize) - 1}
                // [txk_digest] *spw -1

                dup 1 addi 2
                // _ [txk_digest] *spw -1 *proof_collection
                // _ pc_size_init [txk_digest] *spw -1 *proof_collection <-- rename

                call {audit_witness_of_proof_collection}
                // _ pc_size_init [txk_digest] *spw -1 pc_size_end

                pick 8
                eq
                assert error_id {MANIPULATED_PROOF_COLLECTION_WITNESS_ERROR}
                // _ [txk_digest] *spw -1

                return
        };

        let verify_discriminant_has_legal_value = triton_asm!(
            // _ discr

            dup 0
            push {DISCRIMINANT_FOR_PROOF_COLLECTION}
            eq

            dup 1
            push {DISCRIMINANT_FOR_UPDATE}
            eq

            dup 2
            push {DISCRIMINANT_FOR_MERGE}
            eq
            // _ discr (discr == proof_coll) (discr == update) (discr == merge)

            add
            add
            // _ discr (discr == proof_coll || discr == update || discr == merge)

            assert error_id {INVALID_WITNESS_DISCRIMINANT_ERROR}
            // _ discr
        );

        let main = triton_asm! {
            // _

            dup 15 dup 15 dup 15 dup 15 dup 15
            // _ [own_digest]

            read_io 5
            // _ [own_digest] [txk_digest]

            push {FIRST_NON_DETERMINISTICALLY_INITIALIZED_MEMORY_ADDRESS}
            // _ [own_digest] [txk_digest] *single_proof_witness

            read_mem 1 addi 1 swap 1
            // _ [own_digest] [txk_digest] *single_proof_witness discriminant

            {&verify_discriminant_has_legal_value}
            // _ [own_digest] [txk_digest] *single_proof_witness discriminant

            /* match discriminant */
            dup 0 push {DISCRIMINANT_FOR_PROOF_COLLECTION} eq
            skiz call {proof_collection_case_label}

            dup 0 push {DISCRIMINANT_FOR_UPDATE} eq
            skiz call {update_branch}

            dup 0 push {DISCRIMINANT_FOR_MERGE} eq
            skiz call {merge_branch}

            // _ [own_digest] [txk_digest] *single_proof_witness discriminant

            // a discriminant of -1 indicates that some branch was executed
            push -1
            eq
            assert error_id {NO_BRANCH_TAKEN_ERROR}

            pop 1 pop 5 pop 5
            // _

            halt
        };

        let code = triton_asm! {
            {&main}
            {&proof_collection_case_body}
            {&verify_scripts_loop_body}
            {&library.all_imports()}
        };

        (library, code)
    }

    fn hash(&self) -> Digest {
        static PROGRAM_DIGEST: OnceLock<Digest> = OnceLock::new();

        let digest = PROGRAM_DIGEST.get_or_init(|| self.program().hash());

        *digest
    }

    fn program(&self) -> Program {
        // Overwrite trait-implementation since this leads to much faster code.
        // Throughout the lifetime of a client, the `SingleProof` program for a
        // given version never changes, so this is OK.
        static PROGRAM: OnceLock<Program> = OnceLock::new();

        let program = PROGRAM.get_or_init(|| {
            let (_, code) = self.library_and_code();
            Program::new(&code)
        });

        program.clone()
    }
}

#[cfg(test)]
#[cfg_attr(coverage_nightly, coverage(off))]
pub(crate) mod tests {

    use assert2::let_assert;
    use macro_rules_attr::apply;
    use proptest::prelude::Strategy;
    use proptest::strategy::ValueTree;
    use proptest::test_runner::TestRunner;
    use proptest_arbitrary_interop::arb;
    use tracing_test::traced_test;

    use super::*;
    use crate::config_models::network::Network;
    use crate::triton_vm_job_queue::TritonVmJobPriority;
    use crate::models::blockchain::transaction::primitive_witness::PrimitiveWitness;
    use crate::models::blockchain::transaction::validity::single_proof::SingleProof;
    use crate::models::blockchain::transaction::validity::single_proof::SingleProofWitness;
    use crate::models::blockchain::transaction::validity::tasm::single_proof::merge_branch::tests::deterministic_merge_witness;
    use crate::models::blockchain::transaction::validity::tasm::single_proof::update_branch::tests::deterministic_update_witness_only_additions_to_mutator_set;
    use crate::models::blockchain::type_scripts::time_lock::neptune_arbitrary::arbitrary_primitive_witness_with_expired_timelocks;
    use crate::models::proof_abstractions::tasm::builtins as tasm;
    use crate::models::proof_abstractions::tasm::program::tests::test_program_snapshot;
    use crate::models::proof_abstractions::tasm::program::tests::ConsensusProgramSpecification;
    use crate::models::proof_abstractions::tasm::program::ConsensusError;
    use crate::models::proof_abstractions::timestamp::Timestamp;
    use crate::tests::shared_tokio_runtime;

    impl ConsensusProgramSpecification for SingleProof {
        fn source(&self) {
            let stark: Stark = Stark::default();
            let own_program_digest: Digest = tasm::own_program_digest();
            let txk_digest: Digest = tasm::tasmlib_io_read_stdin___digest();

            match tasm::decode_from_memory::<SingleProofWitness>(
                FIRST_NON_DETERMINISTICALLY_INITIALIZED_MEMORY_ADDRESS,
            ) {
                SingleProofWitness::Collection(pc) => {
                    assert_eq!(txk_digest, pc.kernel_mast_hash);

                    let claimed_merge_bit = false;
                    tasm::tasmlib_hashing_merkle_verify(
                        txk_digest,
                        TransactionKernelField::MergeBit as u32,
                        Tip5::hash(&claimed_merge_bit),
                        TransactionKernel::MAST_HEIGHT as u32,
                    );

                    let removal_records_integrity_claim: Claim =
                        pc.removal_records_integrity_claim();
                    tasm::verify_stark(
                        stark,
                        &removal_records_integrity_claim,
                        &pc.removal_records_integrity,
                    );

                    let kernel_to_outputs_claim: Claim = pc.kernel_to_outputs_claim();
                    tasm::verify_stark(stark, &kernel_to_outputs_claim, &pc.kernel_to_outputs);

                    let collect_lock_scripts_claim: Claim = pc.collect_lock_scripts_claim();
                    tasm::verify_stark(
                        stark,
                        &collect_lock_scripts_claim,
                        &pc.collect_lock_scripts,
                    );

                    let collect_type_scripts_claim: Claim = pc.collect_type_scripts_claim();
                    tasm::verify_stark(
                        stark,
                        &collect_type_scripts_claim,
                        &pc.collect_type_scripts,
                    );

                    let mut i = 0;
                    let lock_script_claims: Vec<Claim> = pc.lock_script_claims();
                    assert_eq!(lock_script_claims.len(), pc.lock_script_hashes.len());
                    while i < pc.lock_script_hashes.len() {
                        let claim: &Claim = &lock_script_claims[i];
                        let lock_script_halts_proof: &Proof = &pc.lock_scripts_halt[i];
                        tasm::verify_stark(stark, claim, lock_script_halts_proof);

                        i += 1;
                    }

                    i = 0;
                    let type_script_claims = pc.type_script_claims();
                    assert_eq!(type_script_claims.len(), pc.type_script_hashes.len());
                    while i < pc.type_script_hashes.len() {
                        let claim: &Claim = &type_script_claims[i];
                        let type_script_halts_proof: &Proof = &pc.type_scripts_halt[i];
                        tasm::verify_stark(stark, claim, type_script_halts_proof);
                        i += 1;
                    }
                }
                SingleProofWitness::Update(witness) => {
                    debug_assert_eq!(txk_digest, witness.new_kernel_mast_hash);
                    witness.branch_source(own_program_digest, txk_digest);
                }
                SingleProofWitness::Merger(witness) => {
                    witness.branch_source(own_program_digest, txk_digest)
                }
            }
        }
    }

    #[apply(shared_tokio_runtime)]
    async fn invalid_discriminant_crashes_execution() {
        let pub_input = PublicInput::new(bfe_vec![0, 0, 0, 0, 0]);
        for illegal_discriminant_value in bfe_array![-1, 3, 4, 1u64 << 40] {
            let init_ram: HashMap<_, _> = [(
                FIRST_NON_DETERMINISTICALLY_INITIALIZED_MEMORY_ADDRESS,
                illegal_discriminant_value,
            )]
            .into_iter()
            .collect();

            let nondeterminism = NonDeterminism::default().with_ram(init_ram);

            let consensus_err = SingleProof.run_tasm(&pub_input, nondeterminism.clone());

            let_assert!(Err(ConsensusError::TritonVMPanic(_, instruction_err)) = consensus_err);
            let_assert!(InstructionError::AssertionFailed(assertion_err) = instruction_err);
            let_assert!(Some(err_id) = assertion_err.id);
            assert_eq!(INVALID_WITNESS_DISCRIMINANT_ERROR, err_id);
        }
    }

    fn positive_prop(witness: SingleProofWitness) {
        let claim = witness.claim();
        let public_input = PublicInput::new(claim.input);
        let rust_result = SingleProof.run_rust(&public_input, witness.nondeterminism());
        let tasm_result = SingleProof.run_tasm(&public_input, witness.nondeterminism());
        assert_eq!(rust_result.unwrap(), tasm_result.unwrap());
    }

    mod proof_collection_tests {
        use tasm_lib::hashing::merkle_verify::MerkleVerify;

        use super::*;

        #[apply(shared_tokio_runtime)]
        async fn disallow_set_merge_bit_in_pc_path() {
            let mut test_runner = TestRunner::deterministic();

            let good_primitive_witness =
                PrimitiveWitness::arbitrary_with_size_numbers_and_merge_bit(Some(6), 6, 7, false)
                    .new_tree(&mut test_runner)
                    .unwrap()
                    .current();

            let good_proof_collection = ProofCollection::produce(
                &good_primitive_witness,
                TritonVmJobQueue::get_instance(),
                TritonVmJobPriority::default().into(),
            )
            .await
            .unwrap();
            let good_witness = SingleProofWitness::from_collection(good_proof_collection.clone());
            positive_prop(good_witness);

            // Setting the `merge_bit` must make program crash, as this bit may
            // only be set to true through the execution of the merge branch.
            let bad_primitive_witness =
                PrimitiveWitness::arbitrary_with_size_numbers_and_merge_bit(Some(6), 6, 7, true)
                    .new_tree(&mut test_runner)
                    .unwrap()
                    .current();

            let bad_proof_collection = ProofCollection::produce(
                &bad_primitive_witness,
                TritonVmJobQueue::get_instance(),
                TritonVmJobPriority::default().into(),
            )
            .await
            .unwrap();

            let bad_witness = SingleProofWitness::from_collection(bad_proof_collection);

            // This witness fails with a Merkle auth path error since it never
            // reads the actual bit but rather just verifies that it is set to
            // false in this execution path.
            SingleProof
                .test_assertion_failure(
                    bad_witness.standard_input(),
                    bad_witness.nondeterminism(),
                    &[MerkleVerify::ROOT_MISMATCH_ERROR_ID],
                )
                .unwrap();
        }

        #[apply(shared_tokio_runtime)]
        async fn can_verify_via_valid_proof_collection() {
            let network = Network::Main;
            let mut test_runner = TestRunner::deterministic();

            let primitive_witness = PrimitiveWitness::arbitrary_with_size_numbers(Some(2), 2, 2)
                .new_tree(&mut test_runner)
                .unwrap()
                .current();
            let txk_mast_hash = primitive_witness.kernel.mast_hash();

            let proof_collection = ProofCollection::produce(
                &primitive_witness,
                TritonVmJobQueue::get_instance(),
                TritonVmJobPriority::default().into(),
            )
            .await
            .unwrap();
            assert!(proof_collection.verify(txk_mast_hash, network).await);

            let witness = SingleProofWitness::from_collection(proof_collection.clone());
            let claim = witness.claim();
            let public_input = PublicInput::new(claim.input);
            let rust_result = SingleProof.run_rust(&public_input, witness.nondeterminism());
            let tasm_result = SingleProof.run_tasm(&public_input, witness.nondeterminism());
            assert_eq!(rust_result.unwrap(), tasm_result.unwrap());

            // Verify equivalence of claim functions
            assert_eq!(
                witness.claim(),
                SingleProof::claim(txk_mast_hash),
                "Claim functions must agree"
            );
        }

        #[traced_test]
        #[apply(shared_tokio_runtime)]
        async fn can_verify_via_valid_proof_collection_if_timelocked_expired() {
            let network = Network::Main;
            let mut test_runner = TestRunner::deterministic();
            let deterministic_now = arb::<Timestamp>()
                .new_tree(&mut test_runner)
                .unwrap()
                .current();
            let primitive_witness =
                arbitrary_primitive_witness_with_expired_timelocks(2, 2, 2, deterministic_now)
                    .new_tree(&mut test_runner)
                    .unwrap()
                    .current();
            let txk_mast_hash = primitive_witness.kernel.mast_hash();

            let proof_collection = ProofCollection::produce(
                &primitive_witness,
                TritonVmJobQueue::get_instance(),
                TritonVmJobPriority::default().into(),
            )
            .await
            .unwrap();
            assert!(proof_collection.verify(txk_mast_hash, network).await);

            let witness = SingleProofWitness::from_collection(proof_collection.clone());
            let claim = witness.claim();
            let public_input = PublicInput::new(claim.input);
            let rust_result = SingleProof.run_rust(&public_input, witness.nondeterminism());
            let tasm_result = SingleProof.run_tasm(&public_input, witness.nondeterminism());
            assert_eq!(rust_result.unwrap(), tasm_result.unwrap());
        }
    }

    mod merge_tests {
        use crate::models::blockchain::{
            consensus_rule_set::ConsensusRuleSet,
            transaction::validity::tasm::single_proof::merge_branch::tests::deterministic_merge_witness_with_coinbase,
        };

        use super::*;

        fn positive_prop(witness: MergeWitness) {
            let witness = SingleProofWitness::from_merge(witness);
            let claim = witness.claim();
            let input = PublicInput::new(claim.input.clone());
            let nondeterminism = witness.nondeterminism();

            let rust_result = SingleProof.run_rust(&input, nondeterminism.clone());

            let tasm_result = SingleProof.run_tasm(&input, nondeterminism);

            assert_eq!(rust_result.unwrap(), tasm_result.unwrap());
        }

        #[apply(shared_tokio_runtime)]
        async fn can_verify_transaction_merger_without_coinbase() {
            let network = Network::Main;

            let merge_witness = deterministic_merge_witness(
                (2, 2, 2),
                (2, 2, 2),
                ConsensusRuleSet::default(),
                network,
            )
            .await;
            positive_prop(merge_witness);
        }

        #[apply(shared_tokio_runtime)]
        async fn can_verify_transaction_merger_with_coinbase() {
            let network = Network::Main;

            let merge_witness = deterministic_merge_witness_with_coinbase(
                3,
                3,
                3,
                network,
                ConsensusRuleSet::default(),
            )
            .await;
            positive_prop(merge_witness);
        }
    }

    mod update_tests {
        use proptest::prelude::*;
        use rand::random;
        use tasm_lib::hashing::merkle_verify::MerkleVerify;
        use tasm_lib::twenty_first::prelude::Mmr;

        use crate::models::blockchain::consensus_rule_set::ConsensusRuleSet;
        use crate::models::blockchain::transaction::transaction_kernel::TransactionKernelModifier;
        use crate::models::blockchain::transaction::validity::tasm::single_proof::update_branch::tests::deterministic_update_witness_additions_and_removals;
        use crate::util_types::mutator_set::removal_record::RemovalRecord;

        use super::*;

        fn positive_prop(witness: UpdateWitness) {
            let witness = SingleProofWitness::from_update(witness);
            let claim = witness.claim();
            let input = PublicInput::new(claim.input.clone());
            let nondeterminism = witness.nondeterminism();

            let rust_result = SingleProof.run_rust(&input, nondeterminism.clone());

            let tasm_result = SingleProof.run_tasm(&input, nondeterminism);

            assert_eq!(rust_result.unwrap(), tasm_result.unwrap());
        }

        fn negative_prop(witness: UpdateWitness, allowed_error_codes: &[i128]) {
            let witness = SingleProofWitness::from_update(witness.clone());
            let claim = witness.claim();
            let input = PublicInput::new(claim.input.clone());
            let nondeterminism = witness.nondeterminism();
            let test_result =
                SingleProof.test_assertion_failure(input, nondeterminism, allowed_error_codes);
            test_result.unwrap();
        }

        #[apply(shared_tokio_runtime)]
        async fn only_additions_small() {
            let consensus_rule_set = ConsensusRuleSet::default();
            positive_prop(
                deterministic_update_witness_only_additions_to_mutator_set(
                    2,
                    2,
                    2,
                    consensus_rule_set,
                )
                .await,
            );
        }

        #[apply(shared_tokio_runtime)]
        async fn only_additions_medium() {
            let consensus_rule_set = ConsensusRuleSet::default();
            positive_prop(
                deterministic_update_witness_only_additions_to_mutator_set(
                    4,
                    4,
                    4,
                    consensus_rule_set,
                )
                .await,
            );
        }

        #[apply(shared_tokio_runtime)]
        async fn addition_and_removals_tiny() {
            let consensus_rule_set = ConsensusRuleSet::default();
            positive_prop(
                deterministic_update_witness_additions_and_removals(1, 1, 1, consensus_rule_set)
                    .await,
            );
        }

        #[apply(shared_tokio_runtime)]
        async fn addition_and_removals_small() {
            let consensus_rule_set = ConsensusRuleSet::default();
            positive_prop(
                deterministic_update_witness_additions_and_removals(2, 2, 2, consensus_rule_set)
                    .await,
            );
        }

        #[apply(shared_tokio_runtime)]
        async fn addition_and_removals_midi() {
            let consensus_rule_set = ConsensusRuleSet::default();
            positive_prop(
                deterministic_update_witness_additions_and_removals(3, 3, 3, consensus_rule_set)
                    .await,
            );
        }

        #[apply(shared_tokio_runtime)]
        async fn addition_and_removals_medium() {
            let consensus_rule_set = ConsensusRuleSet::default();
            positive_prop(
                deterministic_update_witness_additions_and_removals(4, 4, 4, consensus_rule_set)
                    .await,
            );
        }

        fn new_timestamp_older_than_old_prop(good_witness: &UpdateWitness) {
            let mut bad_witness = good_witness.to_owned();

            bad_witness.new_kernel = TransactionKernelModifier::default()
                .timestamp(bad_witness.old_kernel.timestamp - Timestamp::hours(1))
                .modify(bad_witness.new_kernel);
            bad_witness.new_kernel_mast_hash = bad_witness.new_kernel.mast_hash();

            negative_prop(
                bad_witness,
                &[UpdateBranch::NEW_TIMESTAMP_NOT_GEQ_THAN_OLD_ERROR],
            )
        }

        fn bad_new_aocl_prop(good_witness: &UpdateWitness) {
            let mut bad_witness = good_witness.to_owned();
            bad_witness.new_aocl.append(random());

            negative_prop(bad_witness, &[MerkleVerify::ROOT_MISMATCH_ERROR_ID])
        }

        fn bad_old_aocl_prop(good_witness: &UpdateWitness) {
            let mut bad_witness = good_witness.to_owned();
            bad_witness.old_aocl.append(random());

            negative_prop(bad_witness, &[MerkleVerify::ROOT_MISMATCH_ERROR_ID])
        }

        fn bad_absolute_index_set_value_prop(good_witness: &UpdateWitness) {
            let mut bad_witness = good_witness.clone();

            let mut new_inputs = bad_witness.new_kernel.inputs.clone();
            new_inputs[0]
                .absolute_indices
                .decrement_bloom_filter_index(10);

            bad_witness.new_kernel = TransactionKernelModifier::default()
                .inputs(new_inputs)
                .modify(bad_witness.new_kernel);
            bad_witness.new_kernel_mast_hash = bad_witness.new_kernel.mast_hash();

            negative_prop(bad_witness, &[UpdateBranch::INPUT_SETS_NOT_EQUAL_ERROR])
        }

        fn bad_absolute_index_set_length_too_short_prop(good_witness: &UpdateWitness) {
            let mut bad_witness = good_witness.clone();

            let mut new_inputs = bad_witness.new_kernel.inputs.clone();
            new_inputs.remove(0);
            bad_witness.new_kernel = TransactionKernelModifier::default()
                .inputs(new_inputs)
                .modify(bad_witness.new_kernel);
            bad_witness.new_kernel_mast_hash = bad_witness.new_kernel.mast_hash();

            negative_prop(bad_witness, &[UpdateBranch::INPUT_SETS_NOT_EQUAL_ERROR])
        }

        fn bad_absolute_index_set_length_too_long_prop(
            good_witness: &UpdateWitness,
            rr: RemovalRecord,
        ) {
            let mut bad_witness = good_witness.clone();

            let mut new_inputs = bad_witness.new_kernel.inputs.clone();
            new_inputs.push(rr);

            bad_witness.new_kernel = TransactionKernelModifier::default()
                .inputs(new_inputs)
                .modify(bad_witness.new_kernel);
            bad_witness.new_kernel_mast_hash = bad_witness.new_kernel.mast_hash();

            negative_prop(bad_witness, &[UpdateBranch::INPUT_SETS_NOT_EQUAL_ERROR])
        }

        #[apply(shared_tokio_runtime)]
        async fn update_witness_negative_tests() {
            // It takes a long time to generate the witness, so we reuse it across
            // multiple tests

            let consensus_rule_set = ConsensusRuleSet::default();
            let good_witness = deterministic_update_witness_only_additions_to_mutator_set(
                2,
                2,
                2,
                consensus_rule_set,
            )
            .await;
            positive_prop(good_witness.clone());
            new_timestamp_older_than_old_prop(&good_witness);
            bad_new_aocl_prop(&good_witness);
            bad_old_aocl_prop(&good_witness);
            bad_absolute_index_set_value_prop(&good_witness);
            bad_absolute_index_set_length_too_short_prop(&good_witness);
            proptest::proptest! {
                ProptestConfig { cases: 3, .. ProptestConfig::default() },
                |(rr in arb::<RemovalRecord>())| {
                    bad_absolute_index_set_length_too_long_prop(&good_witness, rr);
                }
            }
        }

        #[apply(shared_tokio_runtime)]
        async fn disallow_update_of_tx_with_zero_inputs() {
            let consensus_rule_set = ConsensusRuleSet::default();
            let only_new_additions_0_outputs =
                deterministic_update_witness_only_additions_to_mutator_set(
                    0,
                    0,
                    0,
                    consensus_rule_set,
                )
                .await;
            let only_new_additions_2_outputs =
                deterministic_update_witness_only_additions_to_mutator_set(
                    0,
                    2,
                    2,
                    consensus_rule_set,
                )
                .await;
            let new_additions_and_removals_2_outputs =
                deterministic_update_witness_additions_and_removals(0, 2, 2, consensus_rule_set)
                    .await;

            for bad_witness in [
                only_new_additions_0_outputs.clone(),
                only_new_additions_2_outputs.clone(),
                new_additions_and_removals_2_outputs.clone(),
            ] {
                let bad_witness = SingleProofWitness::from_update(bad_witness);
                let claim = bad_witness.claim();
                let input = PublicInput::new(claim.input.clone());
                let nondeterminism = bad_witness.nondeterminism();
                let test_result = SingleProof.test_assertion_failure(
                    input,
                    nondeterminism,
                    &[UpdateBranch::INPUT_SET_IS_EMPTY_ERROR],
                );
                test_result.unwrap();
            }
        }
    }

    test_program_snapshot!(
        SingleProof,
<<<<<<< HEAD
        // snapshot taken from branch asz/build-public-announcements on 2025-07-23 ca7b3f51
        "58e4a6407c48ab3fb2bb33d5630f7cd227c48c7b39bab776c353e2707a98a75820c93e9ec5d05a41"
=======
        "8405d2d9585de09402284acba926ef3599c07be045dd4ee6f76b9657a9c1ab3c35591b7f77828fd4"
>>>>>>> 18746aae
    );
}<|MERGE_RESOLUTION|>--- conflicted
+++ resolved
@@ -1306,11 +1306,6 @@
 
     test_program_snapshot!(
         SingleProof,
-<<<<<<< HEAD
-        // snapshot taken from branch asz/build-public-announcements on 2025-07-23 ca7b3f51
-        "58e4a6407c48ab3fb2bb33d5630f7cd227c48c7b39bab776c353e2707a98a75820c93e9ec5d05a41"
-=======
         "8405d2d9585de09402284acba926ef3599c07be045dd4ee6f76b9657a9c1ab3c35591b7f77828fd4"
->>>>>>> 18746aae
     );
 }