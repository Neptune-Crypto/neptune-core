//! An implementation of a mempool to store broadcast transactions waiting to be
//! mined.
//!
//! The implementation maintains a mapping called `table` between
//! 'transaction digests' and the full 'transactions' object, as well as a
//! double-ended priority queue called `queue` containing sorted pairs of
//! 'transaction digests' and the associated 'fee density'.  The `table` can be
//! seen as an associative cache that provides fast random-lookups, while
//! `queue` maintains transactions id's ordered by 'fee density'. Usually, we
//! are interested in the transaction with either the highest or the lowest 'fee
//! density'.

use std::collections::hash_map::RandomState;
use std::collections::HashMap;
use std::collections::HashSet;
use std::iter::Rev;

use bytesize::ByteSize;
use get_size::GetSize;
/// `FeeDensity` is a measure of 'Fee/Bytes' or 'reward per storage unit' for
/// transactions.  Different strategies are possible for selecting transactions
/// to mine, but a simple one is to pick transactions in descending order of
/// highest `FeeDensity`.
/// Note 1:  The `FeeDensity` is not part of the consensus mechanism, and may
/// even be ignored by the miner.
/// Note 2:  That `FeeDensity` does not exhibit 'greedy choice property':
///
/// # Counterexample
///
/// TransactionA = { Fee: 10, Size: 3 } => FeeDensity: 10/3
/// TransactionB = { Fee: 6,  Size: 2 } => FeeDensity:  6/2
/// TransactionC = { Fee: 6,  Size: 2 } => FeeDensity:  6/2
///
/// If available space is 4, then the greedy choice on `FeeDensity` would select
/// the set { TransactionA } while the optimal solution is { TransactionB,
/// TransactionC }.
use num_rational::BigRational as FeeDensity;
use num_traits::Zero;
use priority_queue::double_priority_queue::iterators::IntoSortedIter;
use priority_queue::DoublePriorityQueue;
use tasm_lib::triton_vm::proof::Proof;
use tracing::error;
use twenty_first::math::digest::Digest;

use super::transaction_kernel_id::TransactionKernelId;
use crate::job_queue::triton_vm::TritonVmJobPriority;
use crate::job_queue::triton_vm::TritonVmJobQueue;
use crate::models::blockchain::block::Block;
use crate::models::blockchain::transaction::transaction_kernel::TransactionKernel;
use crate::models::blockchain::transaction::validity::proof_collection::ProofCollection;
use crate::models::blockchain::transaction::Transaction;
use crate::models::blockchain::transaction::TransactionProof;
use crate::models::blockchain::type_scripts::neptune_coins::NeptuneCoins;
use crate::models::peer::transfer_transaction::TransactionProofQuality;
use crate::models::proof_abstractions::timestamp::Timestamp;
use crate::prelude::twenty_first;

// 72 hours in secs
pub const MEMPOOL_TX_THRESHOLD_AGE_IN_SECS: u64 = 72 * 60 * 60;

// 5 minutes in secs
pub const MEMPOOL_IGNORE_TRANSACTIONS_THIS_MANY_SECS_AHEAD: u64 = 5 * 60;

pub const TRANSACTION_NOTIFICATION_AGE_LIMIT_IN_SECS: u64 = 60 * 60 * 24;

type LookupItem<'a> = (TransactionKernelId, &'a Transaction);

/// Represents a mempool state change.
///
/// For purpose of notifying interested parties
#[derive(Debug, Clone, PartialEq, Eq)]
pub enum MempoolEvent {
    /// a transaction was added to the mempool
    AddTx(Transaction),

    /// a transaction was removed from the mempool
    RemoveTx(Transaction),

    /// the mutator-set of a transaction was updated in the mempool.
    ///
    /// (kernel-ID, Tx after mutator-set updated)
    UpdateTxMutatorSet(TransactionKernelId, Transaction),
}

#[derive(Debug, GetSize)]
pub struct Mempool {
    /// Maximum size this data structure may take up in memory.
    max_total_size: usize,

    /// If set, represents the maximum number of transactions allowed in the
    /// mempool. If None, mempool is only restricted by size.
    max_length: Option<usize>,

    /// Contains transactions, with a mapping from transaction ID to transaction.
    /// Maintain for constant lookup
    tx_dictionary: HashMap<TransactionKernelId, Transaction>,

    /// Allows the mempool to report transactions sorted by [`FeeDensity`] in
    /// both descending and ascending order.
    #[get_size(ignore)] // This is relatively small compared to `tx_dictionary`
    queue: DoublePriorityQueue<TransactionKernelId, FeeDensity>,

    /// Records the digest of the block that the transactions were synced to.
    /// Used to discover reorganizations.
    tip_digest: Digest,
}

/// note that all methods that modify state and result in a MempoolEvent
/// notification are private or pub(super).  This enforces that these methods
/// can only be called from/via GlobalState.
///
/// Mempool updates must go through GlobalState so that it can
/// forward mempool events to the wallet in atomic fashion.
impl Mempool {
    /// instantiate a new, empty `Mempool`
    pub fn new(
        max_total_size: ByteSize,
        max_num_transactions: Option<usize>,
        tip_digest: Digest,
    ) -> Self {
        let table = Default::default();
        let queue = Default::default();
        let max_total_size = max_total_size.0.try_into().unwrap();
        Self {
            max_total_size,
            max_length: max_num_transactions,
            tx_dictionary: table,
            queue,
            tip_digest,
        }
    }

    /// Update the block digest to which all transactions are synced.
    pub(super) fn set_tip_digest_sync_label(&mut self, tip_digest: Digest) {
        self.tip_digest = tip_digest;
    }

    /// Check if mempool contains the specified transaction with a higher
    /// proof quality.
    ///
    /// Returns true if transaction is already known *and* if the proof quality
    /// contained in the mempool is higher than the argument.
    pub(crate) fn contains_with_higher_proof_quality(
        &self,
        transaction_id: TransactionKernelId,
        proof_quality: TransactionProofQuality,
    ) -> bool {
        if let Some(tx) = self.tx_dictionary.get(&transaction_id) {
            match tx.proof.proof_quality() {
                Ok(mempool_proof_quality) => mempool_proof_quality >= proof_quality,
                Err(_) => {
                    // Any proof quality is better than none.
                    // This would indicate that this client has a transaction with
                    // e.g. primitive witness in mempool and now the same transaction
                    // with an associated proof is queried. That probably shouldn't
                    // happen.
                    error!("Failed to read proof quality for tx in mempool");
                    true
                }
            }
        } else {
            false
        }
    }

    /// Return the proof collection-supported transaction with highest
    /// fee-density if mempool contains any such transactions. Otherwise None.
    pub(crate) fn most_dense_proof_collection(
        &self,
    ) -> Option<(&TransactionKernel, &ProofCollection)> {
        for (txid, _fee_density) in self.get_sorted_iter() {
            let candidate = self.tx_dictionary.get(&txid).unwrap();
            if let TransactionProof::ProofCollection(proof_collection) = &candidate.proof {
                return Some((&candidate.kernel, proof_collection));
            }
        }

        None
    }

    /// Return the two most dense single-proof transactions. Returns `None` if
    /// no such pair exists in the mempool.
    pub(crate) fn most_dense_single_proof_pair(&self) -> Option<[(&TransactionKernel, &Proof); 2]> {
        let mut ret = vec![];
        for (txid, _fee_density) in self.get_sorted_iter() {
            let candidate = self.tx_dictionary.get(&txid).unwrap();
            if let TransactionProof::SingleProof(proof) = &candidate.proof {
                ret.push((&candidate.kernel, proof));
            }

            if ret.len() == 2 {
                return Some(ret.try_into().unwrap());
            }
        }

        None
    }

    /// check if transaction exists in mempool
    ///
    /// Computes in O(1) from HashMap
    pub fn contains(&self, transaction_id: TransactionKernelId) -> bool {
        self.tx_dictionary.contains_key(&transaction_id)
    }

    /// get transaction from mempool
    ///
    /// Computes in O(1) from HashMap
    pub fn get(&self, transaction_id: TransactionKernelId) -> Option<&Transaction> {
        self.tx_dictionary.get(&transaction_id)
    }

    /// Returns the list of transactions already in the mempool that a
    /// transaction conflicts with.
    ///
    /// Returns the empty list if there are no conflicts
    fn transaction_conflicts_with(
        &self,
        transaction: &Transaction,
    ) -> Vec<(TransactionKernelId, Transaction)> {
        // This check could be made a lot more efficient, for example with an invertible Bloom filter
        let tx_sbf_indices: HashSet<_> = transaction
            .kernel
            .inputs
            .iter()
            .map(|x| x.absolute_indices.to_array())
            .collect();

        let mut conflict_txs_in_mempool = vec![];
        for (txid, tx) in self.tx_dictionary.iter() {
            for mempool_tx_input in tx.kernel.inputs.iter() {
                if tx_sbf_indices.contains(&mempool_tx_input.absolute_indices.to_array()) {
                    conflict_txs_in_mempool.push((*txid, tx.to_owned()));
                }
            }
        }

        conflict_txs_in_mempool
    }

    /// Insert a transaction into the mempool. It is the caller's responsibility to validate
    /// the transaction. Also, the caller must ensure that the witness type is correct --
    /// transaction with proofs of type [TransactionProof::ProofCollection],
    /// [TransactionProof::SingleProof], [TransactionProof::Witness] maybe be
    /// inserted.
    ///
    /// The caller must also ensure that the transaction does not have a timestamp
    /// in the too distant future.
    ///
    /// this method may return:
    ///   n events: RemoveTx,AddTx.  tx replaces a list of older txs with lower fee.
    ///   1 event:  AddTx. tx does not replace an older one.
    ///   0 events: tx not added because an older matching tx has a higher fee.
    ///
    /// # Panics
    ///
    /// Panics if the transaction's proof is of the wrong type.
    pub(super) fn insert(&mut self, transaction: Transaction) -> Vec<MempoolEvent> {
        let mut events = vec![];

        match transaction.proof {
            TransactionProof::Invalid => panic!("cannot insert invalid transaction into mempool"),
            TransactionProof::Witness(_) => {}
            TransactionProof::SingleProof(_) => {}
            TransactionProof::ProofCollection(_) => {}
        };

        // If transaction to be inserted conflicts with transactions already in
        // the mempool, we replace them -- but only if the new transaction has a
        // higher fee-density than the ones already in mempool. This should have
        // the effect that merged transactions always replace those transactions
        // that were merged since the merged transaction is *very* likely to
        // have a higher fee density that the lowest one of the ones that were
        // merged.
        let conflicts = self.transaction_conflicts_with(&transaction);
        let min_fee_of_conflicts = conflicts.iter().map(|x| x.1.fee_density()).min();
        if let Some(min_fee_of_conflicting_tx) = min_fee_of_conflicts {
            if min_fee_of_conflicting_tx < transaction.fee_density() {
                for (conflicting_txid, _) in conflicts {
                    if let Some(e) = self.remove(conflicting_txid) {
                        events.push(e);
                    }
                }
            } else {
                // If new transaction has a lower fee density than the one previous seen,
                // ignore it. Stop execution here.
                return events;
            }
        }

        let txid = transaction.kernel.txid();

        self.queue.push(txid, transaction.fee_density());
        self.tx_dictionary.insert(txid, transaction.to_owned());
        events.push(MempoolEvent::AddTx(transaction));

        assert_eq!(
            self.tx_dictionary.len(),
            self.queue.len(),
            "mempool's table and queue length must agree prior to shrink"
        );
        self.shrink_to_max_size();
        self.shrink_to_max_length();
        assert_eq!(
            self.tx_dictionary.len(),
            self.queue.len(),
            "mempool's table and queue length must agree after shrink"
        );

        events
    }

    /// remove a transaction from the `Mempool`
    pub(super) fn remove(&mut self, transaction_id: TransactionKernelId) -> Option<MempoolEvent> {
        self.tx_dictionary.remove(&transaction_id).map(|tx| {
            self.queue.remove(&transaction_id);
            debug_assert_eq!(self.tx_dictionary.len(), self.queue.len());
            MempoolEvent::RemoveTx(tx)
        })
    }

    /// Delete all transactions from the mempool.
    ///
    /// note that this will return a MempoolEvent for every removed Tx.
    /// In the case of a full block, that could be a lot of Tx and
    /// significant memory usage.  Of course the mempool itself will
    /// be emptied at the same time.
    ///
    /// If the mem usage ever becomes a problem we could accept a closure
    /// to handle the events individually as each Tx is removed.
    pub(super) fn clear(&mut self) -> Vec<MempoolEvent> {
        // note: this causes event listeners to be notified of each removed tx.
        self.retain(|_| false)
    }

    /// Return the number of transactions currently stored in the Mempool.
    /// Computes in O(1)
    pub fn len(&self) -> usize {
        self.tx_dictionary.len()
    }

    /// check if `Mempool` is empty
    ///
    /// Computes in O(1)
    pub fn is_empty(&self) -> bool {
        self.tx_dictionary.is_empty()
    }

    /// Return a vector with copies of the transactions, in descending order by fee
    /// density.
    ///
    /// Number of transactions returned can be capped by either size (measured
    /// in bytes), or by transaction count. The function guarantees that neither
    /// of the specified limits will be exceeded.
    pub fn get_transactions_for_block(
        &self,
        mut remaining_storage: usize,
        max_num_txs: Option<usize>,
    ) -> Vec<Transaction> {
        let mut transactions = vec![];
        let mut _fee_acc = NeptuneCoins::zero();

        for (transaction_digest, _fee_density) in self.get_sorted_iter() {
            // No more transactions can possibly be packed
            if remaining_storage == 0 || max_num_txs.is_some_and(|max| transactions.len() == max) {
                break;
            }

            if let Some(transaction_ptr) = self.get(transaction_digest) {
                let transaction_copy = transaction_ptr.to_owned();
                let transaction_size = transaction_copy.get_size();

                // Current transaction is too big
                if transaction_size > remaining_storage {
                    continue;
                }

                // Include transaction
                remaining_storage -= transaction_size;
                _fee_acc = _fee_acc + transaction_copy.kernel.fee;
                transactions.push(transaction_copy)
            }
        }

        transactions
    }

    /// Removes the transaction with the highest [`FeeDensity`] from the mempool.
    /// Returns the removed value.
    ///
    /// Computes in θ(lg N)
    #[allow(dead_code)]
    fn pop_max(&mut self) -> Option<(MempoolEvent, FeeDensity)> {
        if let Some((transaction_digest, fee_density)) = self.queue.pop_max() {
            if let Some(transaction) = self.tx_dictionary.remove(&transaction_digest) {
                debug_assert_eq!(self.tx_dictionary.len(), self.queue.len());

                let event = MempoolEvent::RemoveTx(transaction);

                return Some((event, fee_density));
            }
        }
        None
    }

    /// Removes the transaction with the lowest [`FeeDensity`] from the mempool.
    /// Returns the removed value.
    ///
    /// Computes in θ(lg N)
    fn pop_min(&mut self) -> Option<(MempoolEvent, FeeDensity)> {
        if let Some((transaction_digest, fee_density)) = self.queue.pop_min() {
            if let Some(transaction) = self.tx_dictionary.remove(&transaction_digest) {
                debug_assert_eq!(self.tx_dictionary.len(), self.queue.len());

                let event = MempoolEvent::RemoveTx(transaction);

                return Some((event, fee_density));
            }
        }
        None
    }

    /// Removes all transactions from the mempool that do not satisfy the
    /// predicate.
    /// Modelled after [HashMap::retain](std::collections::HashMap::retain())
    ///
    /// Computes in O(capacity) >= O(N)
    fn retain<F>(&mut self, mut predicate: F) -> Vec<MempoolEvent>
    where
        F: FnMut(LookupItem) -> bool,
    {
        let mut victims = vec![];

        for (&transaction_id, _fee_density) in self.queue.iter() {
            let transaction = self.get(transaction_id).unwrap();
            if !predicate((transaction_id, transaction)) {
                victims.push(transaction_id);
            }
        }

        let mut events = Vec::with_capacity(victims.len());
        for t in victims {
            if let Some(e) = self.remove(t) {
                events.push(e);
            }
        }

        debug_assert_eq!(self.tx_dictionary.len(), self.queue.len());
        self.shrink_to_fit();

        events
    }

    /// Remove transactions from mempool that are older than the specified
    /// timestamp. Prunes base on the transaction's timestamp.
    ///
    /// Computes in O(n)
    pub(super) fn prune_stale_transactions(&mut self) -> Vec<MempoolEvent> {
        let cutoff = Timestamp::now() - Timestamp::seconds(MEMPOOL_TX_THRESHOLD_AGE_IN_SECS);

        let keep = |(_transaction_id, transaction): LookupItem| -> bool {
            cutoff < transaction.kernel.timestamp
        };

        self.retain(keep)
    }

    /// Remove from the mempool all transactions that become invalid because
    /// of a newly received block. Also update all mutator set data for mempool
    /// transactions that were not removed.
    pub(super) async fn update_with_block_and_predecessor(
        &mut self,
<<<<<<< HEAD
        new_block: &Block,
        predecessor_block: &Block,
        prover_lock: &ProvingLock,
=======
        previous_mutator_set_accumulator: MutatorSetAccumulator,
        block: &Block,
        vm_job_queue: &TritonVmJobQueue,
        priority: TritonVmJobPriority,
>>>>>>> 85ebb168
    ) -> Vec<MempoolEvent> {
        let previous_mutator_set_accumulator =
            predecessor_block.body().mutator_set_accumulator.clone();

        // If we discover a reorganization, we currently just clear the mempool,
        // as we don't have the ability to roll transaction removal record integrity
        // proofs back to previous blocks. It would be nice if we could handle a
        // reorganization that's at least a few blocks deep though.
        let previous_block_digest = new_block.header().prev_block_digest;
        if self.tip_digest != previous_block_digest {
            self.clear();
        }

        // The general strategy is to check whether the SWBF index set of a given
        // transaction in the mempool is disjoint (*i.e.*, not contained by) the
        // SWBF indices coming from the block transaction. If they are not disjoint,
        // then remove the transaction from the mempool.

        // Compute the union of all index sets generated by the block transaction.
        let swbf_index_set_union: HashSet<_> = new_block
            .kernel
            .body
            .transaction_kernel
            .inputs
            .iter()
            .flat_map(|rr| rr.absolute_indices.to_array())
            .collect();

        // The indices that the block transaction inserts are used to determine
        // which mempool transactions contain UTXOs that were spent in this block. Any
        // transaction that contains just *one* input-UTXO that was spent in
        // this block is invalid
        let keep = |(_transaction_id, tx): LookupItem| -> bool {
            let transaction_index_sets: HashSet<_> = tx
                .kernel
                .inputs
                .iter()
                .map(|rr| rr.absolute_indices.to_array())
                .collect();

            // A transaction should be kept in the mempool if it is true that
            // *all* of its index sets have at least one index that's not
            // present in the mined block's transaction.
            transaction_index_sets.iter().all(|index_set| {
                index_set
                    .iter()
                    .any(|index| !swbf_index_set_union.contains(index))
            })
        };

        // Remove the transactions that become invalid with this block
        let mut events = self.retain(keep);

        // Prepare a mutator set update to be applied to all retained items
        let mutator_set_update =
            Block::mutator_set_update_from_consecutive_pair(predecessor_block, new_block);

        // Update the remaining transactions so their mutator set data is still valid
        // But kick out those transactions that we were unable to update.
        let mut kick_outs = Vec::with_capacity(self.tx_dictionary.len());
        for (tx_id, tx) in self.tx_dictionary.iter_mut() {
            if let Ok(new_tx) = tx
                .clone()
                .new_with_updated_mutator_set_records(
                    &previous_mutator_set_accumulator,
<<<<<<< HEAD
                    &mutator_set_update,
                    &skip_if_prover_is_busy,
=======
                    block,
                    vm_job_queue,
                    priority,
>>>>>>> 85ebb168
                )
                .await
            {
                *tx = new_tx;
                events.push(MempoolEvent::UpdateTxMutatorSet(*tx_id, (*tx).clone()));
            } else {
                error!("Failed to update transaction {tx_id}. Removing from mempool.");
                kick_outs.push(*tx_id);
                events.push(MempoolEvent::RemoveTx(tx.clone()));
            }
        }

        self.retain(|(tx_id, _)| !kick_outs.contains(&tx_id));

        // Maintaining the mutator set data could have increased the size of the
        // transactions in the mempool. So we should shrink it to max size after
        // applying the block.
        self.shrink_to_max_size();

        // Update the sync-label to keep track of reorganizations
        let current_block_digest = new_block.hash();
        self.set_tip_digest_sync_label(current_block_digest);

        events
    }

    /// Shrink the memory pool to the value of its `max_size` field.
    /// Likely computes in O(n).
    fn shrink_to_max_size(&mut self) {
        // Repeately remove the least valuable transaction
        while self.get_size() > self.max_total_size && self.pop_min().is_some() {
            continue;
        }

        self.shrink_to_fit();
    }

    /// Shrink the memory pool to the value of its `max_length` field,
    /// if that field is set.
    fn shrink_to_max_length(&mut self) {
        if let Some(max_length) = self.max_length {
            while self.len() > max_length && self.pop_min().is_some() {
                continue;
            }
        }

        self.shrink_to_fit()
    }

    /// Shrinks internal data structures as much as possible.
    /// Computes in O(n) (Likely)
    fn shrink_to_fit(&mut self) {
        self.queue.shrink_to_fit();
        self.tx_dictionary.shrink_to_fit()
    }

    /// Produce a sorted iterator over a snapshot of the Double-Ended Priority Queue.
    ///
    /// # Example
    ///
    /// ```
    /// use bytesize::ByteSize;
    /// use neptune_core::models::blockchain::block::Block;
    /// use neptune_core::models::state::mempool::Mempool;
    /// use neptune_core::config_models::network::Network;
    ///
    /// let network = Network::Main;
    /// let genesis_block = Block::genesis_block(network);
    /// let mempool = Mempool::new(ByteSize::gb(1), None, genesis_block.hash());
    /// // insert transactions here.
    /// let mut most_valuable_transactions = vec![];
    /// for (transaction_id, fee_density) in mempool.get_sorted_iter() {
    ///    let t = mempool.get(transaction_id);
    ///    most_valuable_transactions.push(t);
    /// }
    /// ```
    ///
    /// Yields the `transaction_digest` in order of descending `fee_density`, since
    /// users (miner or transaction merger) will likely only care about the most valuable transactions
    /// Computes in O(N lg N)
    pub fn get_sorted_iter(
        &self,
    ) -> Rev<IntoSortedIter<TransactionKernelId, FeeDensity, RandomState>> {
        let dpq_clone = self.queue.clone();
        dpq_clone.into_sorted_iter().rev()
    }
}

#[cfg(test)]
mod tests {
    use itertools::Itertools;
    use num_bigint::BigInt;
    use num_traits::Zero;
    use proptest::prelude::Strategy;
    use proptest::strategy::ValueTree;
    use proptest::test_runner::TestRunner;
    use proptest_arbitrary_interop::arb;
    use rand::rngs::StdRng;
    use rand::Rng;
    use rand::SeedableRng;
    use tracing::debug;
    use tracing_test::traced_test;

    use super::*;
    use crate::config_models::network::Network;
    use crate::mine_loop::make_coinbase_transaction;
    use crate::models::blockchain::block::block_height::BlockHeight;
    use crate::models::blockchain::transaction::primitive_witness::PrimitiveWitness;
    use crate::models::blockchain::transaction::transaction_output::TxOutput;
    use crate::models::blockchain::transaction::transaction_output::TxOutputList;
    use crate::models::blockchain::transaction::transaction_output::UtxoNotificationMedium;
    use crate::models::blockchain::transaction::validity::single_proof::SingleProof;
    use crate::models::blockchain::transaction::Transaction;
    use crate::models::blockchain::type_scripts::neptune_coins::NeptuneCoins;
    use crate::models::shared::SIZE_20MB_IN_BYTES;
    use crate::models::state::tx_proving_capability::TxProvingCapability;
    use crate::models::state::wallet::expected_utxo::ExpectedUtxo;
    use crate::models::state::wallet::expected_utxo::UtxoNotifier;
    use crate::models::state::wallet::WalletSecret;
    use crate::models::state::GlobalStateLock;
    use crate::models::state::TritonVmJobQueue;
    use crate::tests::shared::make_mock_block;
    use crate::tests::shared::make_mock_txs_with_primitive_witness_with_timestamp;
    use crate::tests::shared::make_plenty_mock_transaction_with_primitive_witness;
    use crate::tests::shared::mock_genesis_global_state;

    #[tokio::test]
    pub async fn insert_then_get_then_remove_then_get() {
        let network = Network::Main;
        let genesis_block = Block::genesis_block(network);
        let mut mempool = Mempool::new(ByteSize::gb(1), None, genesis_block.hash());

        let txs = make_plenty_mock_transaction_with_primitive_witness(2);
        let transaction_digests = txs.iter().map(|tx| tx.kernel.txid()).collect_vec();
        assert!(!mempool.contains(transaction_digests[0]));
        assert!(!mempool.contains(transaction_digests[1]));
        mempool.insert(txs[0].clone());
        assert!(mempool.contains(transaction_digests[0]));
        assert!(!mempool.contains(transaction_digests[1]));

        let transaction_get_option = mempool.get(transaction_digests[0]);
        assert_eq!(Some(&txs[0]), transaction_get_option);
        assert!(mempool.contains(transaction_digests[0]));
        assert!(!mempool.contains(transaction_digests[1]));

        let remove_event = mempool.remove(transaction_digests[0]);
        assert_eq!(Some(MempoolEvent::RemoveTx(txs[0].clone())), remove_event);
        for tx_id in transaction_digests.iter() {
            assert!(!mempool.contains(*tx_id));
        }

        let transaction_second_get_option = mempool.get(transaction_digests[0]);
        assert_eq!(None, transaction_second_get_option);

        for tx_id in transaction_digests {
            assert!(!mempool.contains(tx_id));
        }

        assert!(mempool.is_empty());
        assert!(mempool.len().is_zero());
    }

    /// Create a mempool with n transactions.
    async fn setup_mock_mempool(transactions_count: usize, network: Network) -> Mempool {
        let genesis_block = Block::genesis_block(network);
        let mut mempool = Mempool::new(ByteSize::gb(1), None, genesis_block.hash());
        let txs = make_plenty_mock_transaction_with_primitive_witness(transactions_count);
        for tx in txs {
            mempool.insert(tx);
        }

        assert_eq!(transactions_count, mempool.len());

        mempool
    }

    #[traced_test]
    #[tokio::test]
    async fn get_densest_transactions_no_tx_cap() {
        // Verify that transactions are returned ordered by fee density, with highest fee density first
        let num_txs = 10;
        let mempool = setup_mock_mempool(num_txs, Network::Main).await;

        let max_fee_density: FeeDensity = FeeDensity::new(BigInt::from(u128::MAX), BigInt::from(1));
        let mut prev_fee_density = max_fee_density;
        for curr_transaction in mempool.get_transactions_for_block(SIZE_20MB_IN_BYTES, None) {
            let curr_fee_density = curr_transaction.fee_density();
            assert!(curr_fee_density <= prev_fee_density);
            prev_fee_density = curr_fee_density;
        }

        assert!(!mempool.is_empty())
    }

    #[traced_test]
    #[tokio::test]
    async fn get_densest_transactions_with_tx_cap() {
        // Verify that transactions are returned ordered by fee density, with highest fee density first
        let num_txs = 12;
        let mempool = setup_mock_mempool(num_txs, Network::Main).await;

        let max_fee_density: FeeDensity = FeeDensity::new(BigInt::from(u128::MAX), BigInt::from(1));
        let mut prev_fee_density = max_fee_density;
        for curr_transaction in
            mempool.get_transactions_for_block(SIZE_20MB_IN_BYTES, Some(num_txs))
        {
            let curr_fee_density = curr_transaction.fee_density();
            assert!(curr_fee_density <= prev_fee_density);
            prev_fee_density = curr_fee_density;
        }

        assert!(!mempool.is_empty())
    }

    #[traced_test]
    #[tokio::test]
    async fn most_dense_proof_collection_test() {
        let network = Network::Main;
        let mut mempool = setup_mock_mempool(0, network).await;
        let genesis_block = Block::genesis_block(network);
        let bob_wallet_secret = WalletSecret::devnet_wallet();
        let bob_spending_key = bob_wallet_secret.nth_generation_spending_key_for_tests(0);
        let bob = mock_genesis_global_state(network, 2, bob_wallet_secret.clone()).await;
        let in_seven_months = genesis_block.kernel.header.timestamp + Timestamp::months(7);
        let high_fee = NeptuneCoins::new(15);
        let (tx_by_bob, _maybe_change_output) = bob
            .lock_guard()
            .await
            .create_transaction_with_prover_capability(
                vec![].into(),
                bob_spending_key.into(),
                UtxoNotificationMedium::OnChain,
                high_fee,
                in_seven_months,
                TxProvingCapability::ProofCollection,
                &TritonVmJobQueue::dummy(),
            )
            .await
            .unwrap();

        // No candidate when mempool is empty
        assert!(
            mempool.most_dense_proof_collection().is_none(),
            "No proof collection when mempool is empty"
        );

        let tx_by_bob_txid = tx_by_bob.kernel.txid();
        mempool.insert(tx_by_bob);
        assert_eq!(
            mempool.most_dense_proof_collection().unwrap().0.txid(),
            tx_by_bob_txid
        );
    }

    #[traced_test]
    #[tokio::test]
    async fn get_sorted_iter() {
        // Verify that the function `get_sorted_iter` returns transactions sorted by fee density
        let mempool = setup_mock_mempool(10, Network::Main).await;

        let max_fee_density: FeeDensity = FeeDensity::new(BigInt::from(u128::MAX), BigInt::from(1));
        let mut prev_fee_density = max_fee_density;
        for (_transaction_id, curr_fee_density) in mempool.get_sorted_iter() {
            assert!(curr_fee_density <= prev_fee_density);
            prev_fee_density = curr_fee_density;
        }

        assert!(!mempool.is_empty())
    }

    #[traced_test]
    #[tokio::test]
    async fn max_num_transactions_is_respected() {
        let num_txs = 12;
        let mempool = setup_mock_mempool(num_txs, Network::Main).await;
        for i in 0..num_txs {
            assert_eq!(
                i,
                mempool
                    .get_transactions_for_block(SIZE_20MB_IN_BYTES, Some(i))
                    .len()
            );
        }
    }

    #[traced_test]
    #[tokio::test]
    async fn prune_stale_transactions() {
        let network = Network::Alpha;
        let genesis_block = Block::genesis_block(network);
        let mut mempool = Mempool::new(ByteSize::gb(1), None, genesis_block.hash());
        assert!(
            mempool.is_empty(),
            "Mempool must be empty after initialization"
        );

        let now = Timestamp::now();
        let eight_days_ago = now - Timestamp::days(8);
        let old_txs = make_mock_txs_with_primitive_witness_with_timestamp(6, eight_days_ago);

        for tx in old_txs {
            mempool.insert(tx);
        }

        let new_txs = make_mock_txs_with_primitive_witness_with_timestamp(5, now);

        for tx in new_txs {
            mempool.insert(tx);
        }

        assert_eq!(mempool.len(), 11);
        mempool.prune_stale_transactions();
        assert_eq!(mempool.len(), 5);
    }

    #[traced_test]
    #[tokio::test]
    async fn remove_transactions_with_block_test() {
        // Check that the mempool removes transactions that were incorporated or
        // made unconfirmable by the new block.

        // Do not check whether blocks are valid: that would require
        // producing (expensive) proofs. What is being tested here is the correct
        // mempool update.

        // Bob is premine receiver, Alice is not.

        let mut rng: StdRng = StdRng::seed_from_u64(0x03ce19960c467f90u64);
        let network = Network::Main;
        let bob_wallet_secret = WalletSecret::devnet_wallet();
        let bob_spending_key = bob_wallet_secret.nth_generation_spending_key_for_tests(0);
        let mut bob = mock_genesis_global_state(network, 2, bob_wallet_secret).await;

        let bob_address = bob_spending_key.to_address();

        let alice_wallet = WalletSecret::new_pseudorandom(rng.gen());
        let alice_spending_key = alice_wallet.nth_generation_spending_key_for_tests(0);
        let alice_address = alice_spending_key.to_address();
        let mut alice = mock_genesis_global_state(network, 2, alice_wallet).await;

        // Ensure that both wallets have a non-zero balance by letting Alice
        // mine a block.
        let genesis_block = Block::genesis_block(network);
        let (block_1, coinbase_utxo_1, cb_sender_randomness_1) =
            make_mock_block(&genesis_block, None, alice_address, rng.gen());

        // Update both states with block 1
        alice
            .lock_guard_mut()
            .await
            .wallet_state
            .add_expected_utxo(ExpectedUtxo::new(
                coinbase_utxo_1,
                cb_sender_randomness_1,
                alice_spending_key.privacy_preimage,
                UtxoNotifier::OwnMinerComposeBlock,
            ))
            .await;
        alice.set_new_tip(block_1.clone()).await.unwrap();
        bob.set_new_tip(block_1.clone()).await.unwrap();

        // Create a transaction that's valid to be included in block 2
        let mut utxos_from_bob = TxOutputList::from(vec![]);
        for i in 0..4 {
            let amount: NeptuneCoins = NeptuneCoins::new(i);
            utxos_from_bob.push(TxOutput::onchain_native_currency(
                amount,
                rng.gen(),
                bob_address.into(),
            ));
        }

        let now = genesis_block.kernel.header.timestamp;
        let in_seven_months = now + Timestamp::months(7);
        let in_eight_months = now + Timestamp::months(8);
        let in_nine_months = now + Timestamp::months(9);
        let (tx_by_bob, maybe_change_output) = bob
            .lock_guard()
            .await
            .create_transaction_with_prover_capability(
                utxos_from_bob.clone(),
                bob_spending_key.into(),
                UtxoNotificationMedium::OnChain,
                NeptuneCoins::new(1),
                in_seven_months,
                TxProvingCapability::SingleProof,
                &TritonVmJobQueue::dummy(),
            )
            .await
            .unwrap();

        // inform wallet of any expected utxos from this tx.
        let expected_utxos = bob.lock_guard().await.wallet_state.extract_expected_utxos(
            utxos_from_bob.concat_with(maybe_change_output),
            UtxoNotifier::Myself,
        );
        bob.lock_guard_mut()
            .await
            .wallet_state
            .add_expected_utxos(expected_utxos)
            .await;

        // Add this transaction to a mempool
        let mut mempool = Mempool::new(ByteSize::gb(1), None, block_1.hash());
        mempool.insert(tx_by_bob.clone());

        // Create another transaction that's valid to be included in block 2, but isn't actually
        // included by the miner. This transaction is inserted into the mempool, but since it's
        // not included in block 2 it must still be in the mempool after the mempool has been
        // updated with block 2. Also: The transaction must be valid after block 2 as the mempool
        // manager must keep mutator set data updated.
        let utxos_from_alice = vec![TxOutput::onchain_native_currency(
            NeptuneCoins::new(68),
            rng.gen(),
            alice_address.into(),
        )];
        let (tx_from_alice_original, _maybe_change_output) = alice
            .lock_guard()
            .await
            .create_transaction_with_prover_capability(
                utxos_from_alice.into(),
                alice_spending_key.into(),
                UtxoNotificationMedium::OffChain,
                NeptuneCoins::new(1),
                in_seven_months,
                TxProvingCapability::SingleProof,
                &TritonVmJobQueue::dummy(),
            )
            .await
            .unwrap();
        mempool.insert(tx_from_alice_original);

        {
            // Verify that `most_dense_single_proof_pair` returns expected value
            // now that two single proofs are in the mempool.
            let densest_txs = mempool.get_sorted_iter().map(|x| x.0).collect_vec();
            assert_eq!(
                densest_txs,
                mempool
                    .most_dense_single_proof_pair()
                    .unwrap()
                    .map(|x| x.0.txid())
                    .to_vec()
            );
        }

        // Create next block which includes Bob's, but not Alice's, transaction.
        let guesser_fraction = 0f64;
        let (coinbase_transaction, _expected_utxo) =
            make_coinbase_transaction(&bob, guesser_fraction, in_eight_months)
                .await
                .unwrap();
        let block_transaction = tx_by_bob
            .merge_with(
                coinbase_transaction,
                Default::default(),
                &TritonVmJobQueue::dummy(),
                TritonVmJobPriority::default(),
            )
            .await
            .unwrap();
        let block_2 = Block::block_template_invalid_proof(
            &block_1,
            block_transaction,
            in_eight_months,
            Digest::default(),
            None,
        );

        // Update the mempool with block 2 and verify that the mempool now only contains one tx
        assert_eq!(2, mempool.len());
        mempool
<<<<<<< HEAD
            .update_with_block_and_predecessor(&block_2, &block_1, &AtomicMutex::from(()))
=======
            .update_with_block(
                block_1.kernel.body.mutator_set_accumulator.clone(),
                &block_2,
                &TritonVmJobQueue::dummy(),
                TritonVmJobPriority::default(),
            )
>>>>>>> 85ebb168
            .await;
        assert_eq!(1, mempool.len());

        // Create a new block to verify that the non-mined transaction contains
        // updated and valid-again mutator set data
        let mut tx_by_alice_updated: Transaction =
            mempool.get_transactions_for_block(usize::MAX, None)[0].clone();
        assert!(
            tx_by_alice_updated.is_confirmable_relative_to(&block_2.body().mutator_set_accumulator),
            "Block with tx with updated mutator set data must be confirmable wrt. block_2"
        );

        alice.set_new_tip(block_2.clone()).await.unwrap();
        bob.set_new_tip(block_2.clone()).await.unwrap();
        let (cb_tx3, _eu3) = make_coinbase_transaction(&bob, guesser_fraction, in_eight_months)
            .await
            .unwrap();
        let block3_tx = tx_by_alice_updated
            .clone()
<<<<<<< HEAD
            .merge_with(cb_tx3, Default::default(), &TritonProverSync::dummy())
=======
            .merge_with(
                coinbase_transaction2,
                Default::default(),
                &TritonVmJobQueue::dummy(),
                TritonVmJobPriority::default(),
            )
>>>>>>> 85ebb168
            .await
            .unwrap();
        let _block_3_orphaned = Block::block_template_invalid_proof(
            &block_2,
            block3_tx,
            in_nine_months,
            Digest::default(),
            None,
        );

        debug!(
            "tx_by_other_updated has mutator set hash: {}",
            tx_by_alice_updated.kernel.mutator_set_hash
        );

        // Mine 2 blocks without including the transaction but while still keeping the
        // mempool updated. After these 2 blocks are mined, the transaction must still be
        // valid. Notic that `block_3_orphaned` was forked away, never added to mempool,
        // since we want to keep the transaction in the mempool.
        let mut previous_block = block_2;
        for _ in 0..2 {
            let (next_block, _, _) =
                make_mock_block(&previous_block, None, alice_address, rng.gen());
            alice.set_new_tip(next_block.clone()).await.unwrap();
            bob.set_new_tip(next_block.clone()).await.unwrap();
            mempool
                .update_with_block_and_predecessor(
                    &next_block,
<<<<<<< HEAD
                    &previous_block,
                    &AtomicMutex::from(()),
=======
                    &TritonVmJobQueue::dummy(),
                    TritonVmJobPriority::default(),
>>>>>>> 85ebb168
                )
                .await;
            previous_block = next_block;
        }

        tx_by_alice_updated = mempool.get_transactions_for_block(usize::MAX, None)[0].clone();
        let block_5_timestamp = previous_block.header().timestamp + Timestamp::hours(1);
        let (cbtx, _eutxo) = make_coinbase_transaction(&alice, guesser_fraction, block_5_timestamp)
            .await
            .unwrap();
        let block_tx_5 = cbtx
            .merge_with(
                tx_by_alice_updated,
                Default::default(),
                &TritonVmJobQueue::dummy(),
                TritonVmJobPriority::default(),
            )
            .await
            .unwrap();
        let block_5 = Block::block_template_invalid_proof(
            &previous_block,
            block_tx_5,
            block_5_timestamp,
            Digest::default(),
            None,
        );
        assert_eq!(Into::<BlockHeight>::into(5), block_5.kernel.header.height);

        mempool
<<<<<<< HEAD
            .update_with_block_and_predecessor(&previous_block, &block_5, &AtomicMutex::from(()))
=======
            .update_with_block(
                previous_block.kernel.body.mutator_set_accumulator.clone(),
                &block_5,
                &TritonVmJobQueue::dummy(),
                TritonVmJobPriority::default(),
            )
>>>>>>> 85ebb168
            .await;

        assert!(
            mempool.is_empty(),
            "Mempool must be empty after 2nd tx was mined"
        );
    }

    #[traced_test]
    #[tokio::test]
    async fn merged_tx_kicks_out_merge_inputs() {
        /// Returns three transactions: Two transactions that are input to the
        /// transaction-merge function, and the resulting merged transaction.
        async fn merge_tx_triplet() -> ((Transaction, Transaction), Transaction) {
            let mut test_runner = TestRunner::deterministic();
            let [left, right] = PrimitiveWitness::arbitrary_tuple_with_matching_mutator_sets([
                (2, 2, 2),
                (2, 2, 2),
            ])
            .new_tree(&mut test_runner)
            .unwrap()
            .current();

            let left_single_proof = SingleProof::produce(
                &left,
                &TritonVmJobQueue::dummy(),
                TritonVmJobPriority::default(),
            )
            .await
            .unwrap();
            let right_single_proof = SingleProof::produce(
                &right,
                &TritonVmJobQueue::dummy(),
                TritonVmJobPriority::default(),
            )
            .await
            .unwrap();

            let left = Transaction {
                kernel: left.kernel,
                proof: TransactionProof::SingleProof(left_single_proof),
            };
            let right = Transaction {
                kernel: right.kernel,
                proof: TransactionProof::SingleProof(right_single_proof),
            };

            let shuffle_seed = arb::<[u8; 32]>()
                .new_tree(&mut test_runner)
                .unwrap()
                .current();
            let merged = Transaction::merge_with(
                left.clone(),
                right.clone(),
                shuffle_seed,
                &TritonVmJobQueue::dummy(),
                TritonVmJobPriority::default(),
            )
            .await
            .unwrap();

            ((left, right), merged)
        }
        // Verify that a merged transaction replaces the two transactions that
        // are the input into the merge.
        let network = Network::Main;
        let genesis_block = Block::genesis_block(network);
        let mut mempool = Mempool::new(ByteSize::gb(1), None, genesis_block.hash());

        let ((left, right), merged) = merge_tx_triplet().await;
        mempool.insert(left);
        mempool.insert(right);
        assert_eq!(2, mempool.len());

        // Verify that `most_dense_single_proof_pair` returns expected value
        // now that two single proofs are in the mempool.
        let densest_txs = mempool.get_sorted_iter().map(|x| x.0).collect_vec();
        assert_eq!(
            densest_txs,
            mempool
                .most_dense_single_proof_pair()
                .unwrap()
                .map(|x| x.0.txid())
                .to_vec()
        );

        mempool.insert(merged.clone());
        assert_eq!(1, mempool.len());
        assert_eq!(&merged, mempool.get(merged.kernel.txid()).unwrap());

        // Verify that `most_dense_single_proof_pair` returns expected value
        // now that there's only *one* tx in the mempool.
        assert!(mempool.most_dense_single_proof_pair().is_none());
    }

    #[traced_test]
    #[tokio::test]
    async fn reorganization_does_not_crash_mempool() {
        // Verify that reorganizations do not crash the client, and other
        // qualities.

        // First put a transaction into the mempool. Then mine block 1a does
        // not contain this transaction, such that mempool is still non-empty.
        // Then mine a a block 1b that also does not contain this transaction.
        let network = Network::Main;
        let alice_wallet = WalletSecret::devnet_wallet();
        let alice_key = alice_wallet.nth_generation_spending_key_for_tests(0);
        let mut alice = mock_genesis_global_state(network, 2, alice_wallet).await;

        let mut rng: StdRng = StdRng::seed_from_u64(u64::from_str_radix("42", 6).unwrap());
        let bob_wallet_secret = WalletSecret::new_pseudorandom(rng.gen());
        let bob_address = bob_wallet_secret
            .nth_generation_spending_key_for_tests(0)
            .to_address();

        let tx_receiver_data =
            TxOutput::onchain_native_currency(NeptuneCoins::new(1), rng.gen(), bob_address.into());

        let genesis_block = alice
            .lock_guard()
            .await
            .chain
            .archival_state()
            .genesis_block()
            .to_owned();
        let now = genesis_block.kernel.header.timestamp;
        let in_seven_years = now + Timestamp::months(7 * 12);
        let (unmined_tx, _maybe_change_output) = alice
            .lock_guard()
            .await
            .create_transaction_with_prover_capability(
                vec![tx_receiver_data].into(),
                alice_key.into(),
                UtxoNotificationMedium::OffChain,
                NeptuneCoins::new(1),
                in_seven_years,
                TxProvingCapability::SingleProof,
                &TritonVmJobQueue::dummy(),
            )
            .await
            .unwrap();

        alice.lock_guard_mut().await.mempool.insert(unmined_tx);

        // Add some blocks. The transaction must stay in the mempool, since it
        // is not being mined.
        let mut current_block = genesis_block.clone();
        for _ in 0..2 {
            let (next_block, _, _) =
                make_mock_block(&current_block, Some(in_seven_years), bob_address, rng.gen());
            alice.set_new_tip(next_block.clone()).await.unwrap();

            let mempool_txs = alice
                .lock_guard()
                .await
                .mempool
                .get_transactions_for_block(usize::MAX, None);
            assert_eq!(
                1,
                mempool_txs.len(),
                "The inserted tx must stay in the mempool"
            );
            assert!(
                mempool_txs[0]
                    .is_confirmable_relative_to(&next_block.body().mutator_set_accumulator),
                "Mempool tx must stay confirmable after each new block has been applied"
            );
            assert!(mempool_txs[0].is_valid().await, "Tx should be valid.");
            assert_eq!(
                next_block.hash(),
                alice.lock_guard().await.mempool.tip_digest,
                "Mempool's sync digest must be set correctly"
            );

            current_block = next_block;
        }

        // Now make a deep reorganization and verify that nothing crashes
        let (block_1b, _, _) =
            make_mock_block(&genesis_block, Some(in_seven_years), bob_address, rng.gen());
        assert!(
            block_1b.header().height.previous().is_genesis(),
            "Sanity check that new tip has height 1"
        );
        alice.set_new_tip(block_1b.clone()).await.unwrap();

        // Verify that all retained txs (if any) are confirmable against
        // the new tip.
        assert!(
            alice
                .lock_guard()
                .await
                .mempool
                .get_transactions_for_block(usize::MAX, None)
                .iter()
                .all(|tx| tx.is_confirmable_relative_to(&block_1b.body().mutator_set_accumulator)),
            "All retained txs in the mempool must be confirmable relative to the new block.
             Or the mempool must be empty."
        );
    }

    #[traced_test]
    #[tokio::test]
    async fn conflicting_txs_preserve_highest_fee() {
        // Create a global state object, controlled by a preminer who receives a premine-UTXO.
        let network = Network::Main;
        let mut preminer =
            mock_genesis_global_state(network, 2, WalletSecret::devnet_wallet()).await;
        let premine_spending_key = preminer
            .lock_guard()
            .await
            .wallet_state
            .wallet_secret
            .nth_generation_spending_key_for_tests(0);
        let premine_address = premine_spending_key.to_address();
        let mut rng = StdRng::seed_from_u64(589111u64);

        let make_transaction_with_fee =
            |fee: NeptuneCoins, preminer_clone: GlobalStateLock, sender_randomness: Digest| async move {
                let in_seven_months =
                    Block::genesis_block(network).kernel.header.timestamp + Timestamp::months(7);

                let receiver_data = TxOutput::offchain_native_currency(
                    NeptuneCoins::new(1),
                    sender_randomness,
                    premine_address.into(),
                );
                let tx_outputs: TxOutputList = vec![receiver_data.clone()].into();
                let (tx, _maybe_change_output) = preminer_clone
                    .clone()
                    .lock_guard()
                    .await
                    .create_transaction_with_prover_capability(
                        tx_outputs.clone(),
                        premine_spending_key.into(),
                        UtxoNotificationMedium::OnChain,
                        fee,
                        in_seven_months,
                        TxProvingCapability::ProofCollection,
                        &TritonVmJobQueue::dummy(),
                    )
                    .await
                    .expect("producing proof collection should succeed");
                tx
            };

        assert_eq!(0, preminer.lock_guard().await.mempool.len());

        // Insert transaction into mempool
        let tx_low_fee =
            make_transaction_with_fee(NeptuneCoins::new(1), preminer.clone(), rng.gen()).await;
        {
            let mempool = &mut preminer.lock_guard_mut().await.mempool;
            mempool.insert(tx_low_fee.clone());
            assert_eq!(1, mempool.len());
            assert_eq!(&tx_low_fee, mempool.get(tx_low_fee.kernel.txid()).unwrap());
        }

        // Insert a transaction that spends the same UTXO and has a higher fee.
        // Verify that this replaces the previous transaction.
        let tx_high_fee =
            make_transaction_with_fee(NeptuneCoins::new(10), preminer.clone(), rng.gen()).await;
        {
            let mempool = &mut preminer.lock_guard_mut().await.mempool;
            mempool.insert(tx_high_fee.clone());
            assert_eq!(1, mempool.len());
            assert_eq!(
                &tx_high_fee,
                mempool.get(tx_high_fee.kernel.txid()).unwrap()
            );
        }

        // Insert a conflicting transaction with a lower fee and verify that it
        // does *not* replace the existing transaction.
        {
            let tx_medium_fee =
                make_transaction_with_fee(NeptuneCoins::new(4), preminer.clone(), rng.gen()).await;
            let mempool = &mut preminer.lock_guard_mut().await.mempool;
            mempool.insert(tx_medium_fee.clone());
            assert_eq!(1, mempool.len());
            assert_eq!(
                &tx_high_fee,
                mempool.get(tx_high_fee.kernel.txid()).unwrap()
            );
            assert!(mempool.get(tx_medium_fee.kernel.txid()).is_none());
            assert!(mempool.get(tx_low_fee.kernel.txid()).is_none());
        }
    }

    #[traced_test]
    #[tokio::test]
    async fn max_len_none() {
        let network = Network::Main;
        let genesis_block = Block::genesis_block(network);
        let txs = make_plenty_mock_transaction_with_primitive_witness(11);
        let mut mempool = Mempool::new(ByteSize::gb(1), None, genesis_block.hash());

        for tx in txs {
            mempool.insert(tx);
        }

        assert_eq!(
            11,
            mempool.len(),
            "All transactions are inserted into mempool"
        );
    }

    #[traced_test]
    #[tokio::test]
    async fn max_len_is_respected() {
        let network = Network::Main;
        let genesis_block = Block::genesis_block(network);
        let txs = make_plenty_mock_transaction_with_primitive_witness(20);

        let mut expected_txs = txs.clone();
        expected_txs.sort_by_key(|x| x.fee_density());
        expected_txs.reverse();

        for i in 0..10 {
            let mut mempool = Mempool::new(ByteSize::gb(1), Some(i), genesis_block.hash());
            for tx in txs.clone() {
                mempool.insert(tx);
            }

            assert_eq!(
                i,
                mempool.len(),
                "Only {i} transactions are permitted in the mempool"
            );

            let expected_txs = expected_txs.iter().take(i).cloned().collect_vec();

            let mut mempool_iter = mempool.get_sorted_iter();
            for expected_tx in expected_txs.iter() {
                let (txid, fee_density) = mempool_iter.next().unwrap();
                assert_eq!(expected_tx, mempool.get(txid).unwrap());
                assert_eq!(expected_tx.fee_density(), fee_density);
            }
        }
    }

    #[traced_test]
    #[tokio::test]
    async fn get_mempool_size() {
        // Verify that the `get_size` method on mempool returns sane results
        let network = Network::Main;
        let tx_count_small = 2;
        let mempool_small = setup_mock_mempool(tx_count_small, network).await;
        let size_gs_small = mempool_small.get_size();
        let size_serialized_small = bincode::serialize(&mempool_small.tx_dictionary)
            .unwrap()
            .len();
        assert!(size_gs_small >= size_serialized_small);
        println!(
            "size of mempool with {tx_count_small} empty txs reported as: {}",
            size_gs_small
        );
        println!(
            "actual size of mempool with {tx_count_small} empty txs when serialized: {}",
            size_serialized_small
        );

        let tx_count_big = 6;
        let mempool_big = setup_mock_mempool(tx_count_big, network).await;
        let size_gs_big = mempool_big.get_size();
        let size_serialized_big = bincode::serialize(&mempool_big.tx_dictionary)
            .unwrap()
            .len();
        assert!(size_gs_big >= size_serialized_big);
        assert!(
            (size_gs_big * tx_count_small) as f64 * 1.2 >= (size_gs_small * tx_count_big) as f64,
            "size_gs_big: {size_gs_big}\nsize_gs_small: {size_gs_small}"
        );
        println!("size of mempool with {tx_count_big} empty txs reported as: {size_gs_big}",);
        println!(
            "actual size of mempool with {tx_count_big} empty txs when serialized: {size_serialized_big}",
        );
    }
}<|MERGE_RESOLUTION|>--- conflicted
+++ resolved
@@ -470,16 +470,10 @@
     /// transactions that were not removed.
     pub(super) async fn update_with_block_and_predecessor(
         &mut self,
-<<<<<<< HEAD
         new_block: &Block,
         predecessor_block: &Block,
-        prover_lock: &ProvingLock,
-=======
-        previous_mutator_set_accumulator: MutatorSetAccumulator,
-        block: &Block,
         vm_job_queue: &TritonVmJobQueue,
         priority: TritonVmJobPriority,
->>>>>>> 85ebb168
     ) -> Vec<MempoolEvent> {
         let previous_mutator_set_accumulator =
             predecessor_block.body().mutator_set_accumulator.clone();
@@ -545,14 +539,9 @@
                 .clone()
                 .new_with_updated_mutator_set_records(
                     &previous_mutator_set_accumulator,
-<<<<<<< HEAD
                     &mutator_set_update,
-                    &skip_if_prover_is_busy,
-=======
-                    block,
                     vm_job_queue,
                     priority,
->>>>>>> 85ebb168
                 )
                 .await
             {
@@ -653,7 +642,6 @@
     use rand::rngs::StdRng;
     use rand::Rng;
     use rand::SeedableRng;
-    use tracing::debug;
     use tracing_test::traced_test;
 
     use super::*;
@@ -928,7 +916,6 @@
         let now = genesis_block.kernel.header.timestamp;
         let in_seven_months = now + Timestamp::months(7);
         let in_eight_months = now + Timestamp::months(8);
-        let in_nine_months = now + Timestamp::months(9);
         let (tx_by_bob, maybe_change_output) = bob
             .lock_guard()
             .await
@@ -1025,16 +1012,12 @@
         // Update the mempool with block 2 and verify that the mempool now only contains one tx
         assert_eq!(2, mempool.len());
         mempool
-<<<<<<< HEAD
-            .update_with_block_and_predecessor(&block_2, &block_1, &AtomicMutex::from(()))
-=======
-            .update_with_block(
-                block_1.kernel.body.mutator_set_accumulator.clone(),
+            .update_with_block_and_predecessor(
                 &block_2,
+                &block_1,
                 &TritonVmJobQueue::dummy(),
                 TritonVmJobPriority::default(),
             )
->>>>>>> 85ebb168
             .await;
         assert_eq!(1, mempool.len());
 
@@ -1049,40 +1032,10 @@
 
         alice.set_new_tip(block_2.clone()).await.unwrap();
         bob.set_new_tip(block_2.clone()).await.unwrap();
-        let (cb_tx3, _eu3) = make_coinbase_transaction(&bob, guesser_fraction, in_eight_months)
-            .await
-            .unwrap();
-        let block3_tx = tx_by_alice_updated
-            .clone()
-<<<<<<< HEAD
-            .merge_with(cb_tx3, Default::default(), &TritonProverSync::dummy())
-=======
-            .merge_with(
-                coinbase_transaction2,
-                Default::default(),
-                &TritonVmJobQueue::dummy(),
-                TritonVmJobPriority::default(),
-            )
->>>>>>> 85ebb168
-            .await
-            .unwrap();
-        let _block_3_orphaned = Block::block_template_invalid_proof(
-            &block_2,
-            block3_tx,
-            in_nine_months,
-            Digest::default(),
-            None,
-        );
-
-        debug!(
-            "tx_by_other_updated has mutator set hash: {}",
-            tx_by_alice_updated.kernel.mutator_set_hash
-        );
 
         // Mine 2 blocks without including the transaction but while still keeping the
         // mempool updated. After these 2 blocks are mined, the transaction must still be
-        // valid. Notic that `block_3_orphaned` was forked away, never added to mempool,
-        // since we want to keep the transaction in the mempool.
+        // valid.
         let mut previous_block = block_2;
         for _ in 0..2 {
             let (next_block, _, _) =
@@ -1092,13 +1045,9 @@
             mempool
                 .update_with_block_and_predecessor(
                     &next_block,
-<<<<<<< HEAD
                     &previous_block,
-                    &AtomicMutex::from(()),
-=======
                     &TritonVmJobQueue::dummy(),
                     TritonVmJobPriority::default(),
->>>>>>> 85ebb168
                 )
                 .await;
             previous_block = next_block;
@@ -1128,16 +1077,12 @@
         assert_eq!(Into::<BlockHeight>::into(5), block_5.kernel.header.height);
 
         mempool
-<<<<<<< HEAD
-            .update_with_block_and_predecessor(&previous_block, &block_5, &AtomicMutex::from(()))
-=======
-            .update_with_block(
-                previous_block.kernel.body.mutator_set_accumulator.clone(),
+            .update_with_block_and_predecessor(
                 &block_5,
+                &previous_block,
                 &TritonVmJobQueue::dummy(),
                 TritonVmJobPriority::default(),
             )
->>>>>>> 85ebb168
             .await;
 
         assert!(
