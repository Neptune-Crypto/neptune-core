--- conflicted
+++ resolved
@@ -17,20 +17,6 @@
 use crate::models::state::wallet::incoming_utxo::IncomingUtxo;
 use crate::BFieldElement;
 
-<<<<<<< HEAD
-// note: assigning the flags to `AddressableKeyType` variants as discriminants has bonus
-// that we get a compiler verification that values do not conflict.  which is
-// nice since they are (presently) defined in separate files.
-//
-// anyway it is a desirable property that AddressableKeyType variants match the values
-// actually stored in Announcement.
-
-/// Enumerates key types with corresponding addresses
-///
-/// `AddressableKey` enumerates the sub-set of [BaseKeyType]
-/// variants that are represented in [ReceivingAddress].
-=======
->>>>>>> 18746aae
 #[derive(Debug, Clone, Copy, Serialize, Deserialize, PartialEq, Eq, Hash)]
 #[repr(u8)]
 pub enum KeyType {
@@ -76,11 +62,7 @@
     }
 }
 
-<<<<<<< HEAD
-impl TryFrom<&Announcement> for AddressableKeyType {
-=======
 impl TryFrom<&Announcement> for KeyType {
->>>>>>> 18746aae
     type Error = anyhow::Error;
 
     fn try_from(pa: &Announcement) -> Result<Self> {
@@ -270,11 +252,7 @@
         match result {
             Ok(v) => Some(v),
             Err(e) => {
-<<<<<<< HEAD
-                warn!("possible loss of funds! skipping announcement for {:?} key with receiver_identifier: {}.  error: {}", AddressableKeyType::from(self), self.receiver_identifier(), e.to_string());
-=======
                 warn!("possible loss of funds! skipping announcement for {:?} key with receiver_identifier: {}.  error: {}", KeyType::from(self), self.receiver_identifier(), e.to_string());
->>>>>>> 18746aae
                 None
             }
         }
@@ -282,10 +260,6 @@
 
     /// returns true if the [Announcement] has a type-flag that matches the type of this key
     pub(super) fn matches_announcement_key_type(&self, pa: &Announcement) -> bool {
-<<<<<<< HEAD
-        matches!(AddressableKeyType::try_from(pa), Ok(kt) if kt == AddressableKeyType::from(self))
-=======
         matches!(KeyType::try_from(pa), Ok(kt) if kt == KeyType::from(self))
->>>>>>> 18746aae
     }
 }