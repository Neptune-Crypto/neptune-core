use std::fmt::Debug;
use std::net::SocketAddr;
use std::time::SystemTime;

use anyhow::bail;
use anyhow::ensure;
use anyhow::Result;
use futures::FutureExt;
use futures::SinkExt;
use futures::TryStreamExt;
use tokio::io::AsyncRead;
use tokio::io::AsyncWrite;
use tokio::sync::broadcast;
use tokio::sync::mpsc;
use tokio_serde::formats::Bincode;
use tokio_serde::formats::SymmetricalBincode;
use tokio_serde::SymmetricallyFramed;
use tokio_util::codec::Framed;
use tokio_util::codec::LengthDelimitedCodec;
use tracing::debug;
use tracing::error;
use tracing::info;
use tracing::warn;

use crate::models::channel::MainToPeerTask;
use crate::models::channel::PeerTaskToMain;
use crate::models::peer::ConnectionRefusedReason;
use crate::models::peer::InternalConnectionStatus;
use crate::models::peer::NegativePeerSanction;
use crate::models::peer::PeerMessage;
use crate::models::peer::PeerSanction;
use crate::models::peer::PeerStanding;
use crate::models::peer::TransferConnectionStatus;
use crate::models::state::GlobalStateLock;
use crate::peer_loop::PeerLoopHandler;
use crate::HandshakeData;
use crate::MAGIC_STRING_REQUEST;
use crate::MAGIC_STRING_RESPONSE;

// Max peer message size is 500MB. Should be enough to send 250 blocks in a
// block batch-response.
pub const MAX_PEER_FRAME_LENGTH_IN_BYTES: usize = 500 * 1024 * 1024;

/// Use this function to ensure that the same rules apply for both
/// ingoing and outgoing connections. This limits the size of messages
/// peers can send.
fn get_codec_rules() -> LengthDelimitedCodec {
    let mut codec_rules = LengthDelimitedCodec::new();
    codec_rules.set_max_frame_length(MAX_PEER_FRAME_LENGTH_IN_BYTES);
    codec_rules
}

/// Returns true iff version numbers are compatible. Returns false otherwise.
///
/// # Panics
///
/// panics if own version could not be parsed.
fn versions_are_compatible(own_version: &str, other_version: &str) -> bool {
    let own_version = semver::Version::parse(own_version)
        .unwrap_or_else(|_| panic!("Must be able to parse own version string. Got: {own_version}"));
    let other_version = match semver::Version::parse(other_version) {
        Ok(version) => version,
        Err(err) => {
            warn!("Peer version is not a valid semver version. Got error: {err}",);
            return false;
        }
    };

    // All alphanet and betanet versions are incompatible with each other.
    // Alpha and betanet have versions "0.0.n". Alpha and betanet are
    // incompatible with all other versions.
    if own_version.major == 0 && own_version.minor == 0
        || other_version.major == 0 && other_version.minor == 0
    {
        return own_version == other_version;
    }

    true
}

/// Check if connection is allowed. Used for both ingoing and outgoing connections.
///
/// Locking:
///   * acquires `global_state_lock` for read
async fn check_if_connection_is_allowed(
    global_state_lock: GlobalStateLock,
    own_handshake: &HandshakeData,
    other_handshake: &HandshakeData,
    peer_address: &SocketAddr,
) -> InternalConnectionStatus {
    let cli_arguments = global_state_lock.cli();
    let global_state = global_state_lock.lock_guard().await;

    // Disallow connection if peer is banned via CLI arguments
    if cli_arguments.ban.contains(&peer_address.ip()) {
        let ip = peer_address.ip();
        warn!("Peer {ip}, banned via CLI argument, attempted to connect. Disallowing.");
        return InternalConnectionStatus::Refused(ConnectionRefusedReason::BadStanding);
    }

    // Disallow connection if peer is in bad standing
    let standing = global_state
        .net
        .get_peer_standing_from_database(peer_address.ip())
        .await;

    if standing.is_some_and(|s| s.is_bad()) {
        let ip = peer_address.ip();
        warn!("Peer {ip}, banned because of bad standing, attempted to connect. Disallowing.");
        return InternalConnectionStatus::Refused(ConnectionRefusedReason::BadStanding);
    }

    if let Some(time) = global_state
        .net
        .last_disconnection_time_of_peer(other_handshake.instance_id)
    {
        if SystemTime::now()
            .duration_since(time)
            .is_ok_and(|d| d < cli_arguments.reconnect_cooldown)
        {
            info!(
                "Refusing connection with {peer_address} \
                 due to reconnect cooldown ({cooldown} seconds).",
                cooldown = cli_arguments.reconnect_cooldown.as_secs(),
            );

            // A “wrong” reason is given because of backwards compatibility.
            // todo: Use next breaking release to give a more accurate reason here.
            let reason = ConnectionRefusedReason::MaxPeerNumberExceeded;
            return InternalConnectionStatus::Refused(reason);
        }
    }

    // Disallow connection if max number of peers has been reached or
    // exceeded. There is another test in `answer_peer_inner` that precedes
    // this one; however this test is still necessary to resolve potential
    // race conditions.
    // Note that if we are bootstrapping, then we *do* want to accept the
    // connection and temporarily exceed the maximum. In this case a
    // `DisconnectFromLongestLivedPeer` message should have been sent to
    // the main loop already but that message need not have been processed by
    // the time we get here.
    if cli_arguments.max_num_peers <= global_state.net.peer_map.len() && !cli_arguments.bootstrap {
        return InternalConnectionStatus::Refused(ConnectionRefusedReason::MaxPeerNumberExceeded);
    }

    // Disallow connection to already connected peer.
    if global_state.net.peer_map.values().any(|peer| {
        peer.instance_id() == other_handshake.instance_id
            || *peer_address == peer.connected_address()
    }) {
        return InternalConnectionStatus::Refused(ConnectionRefusedReason::AlreadyConnected);
    }

    // Cap connections per IP, if specified.
    if let Some(max_connections_per_ip) = cli_arguments.max_connections_per_ip {
        let peer_ip = peer_address.ip();
        let num_connections_to_this_ip = global_state
            .net
            .peer_map
            .keys()
            .map(|x| x.ip())
            .filter(|ip| *ip == peer_ip)
            .count();
        if num_connections_to_this_ip >= max_connections_per_ip {
            return InternalConnectionStatus::Refused(
                ConnectionRefusedReason::MaxPeerNumberExceeded,
            );
        }
    }

    // Disallow connection to self
    if own_handshake.instance_id == other_handshake.instance_id {
        return InternalConnectionStatus::Refused(ConnectionRefusedReason::SelfConnect);
    }

    // Disallow connection if versions are incompatible
    if !versions_are_compatible(&own_handshake.version, &other_handshake.version) {
        warn!(
            "Attempting to connect to incompatible version. You might have to upgrade, or the other node does. Own version: {}, other version: {}",
            own_handshake.version,
            other_handshake.version);
        return InternalConnectionStatus::Refused(ConnectionRefusedReason::IncompatibleVersion);
    }

    // If this connection touches the maximum number of peer connections, say
    // so with special OK code.
    if cli_arguments.max_num_peers == global_state.net.peer_map.len() + 1 {
        info!("ConnectionStatus::Accepted, but max # connections is now reached");
        return InternalConnectionStatus::AcceptedMaxReached;
    }

    info!("ConnectionStatus::Accepted");
    InternalConnectionStatus::Accepted
}

/// Respond to an incoming connection initiation.
///
/// Catch and process errors (if any) gracefully.
///
/// All incoming connections from peers must go through this function.
pub(crate) async fn answer_peer<S>(
    stream: S,
    state_lock: GlobalStateLock,
    peer_address: std::net::SocketAddr,
    main_to_peer_task_rx: broadcast::Receiver<MainToPeerTask>,
    peer_task_to_main_tx: mpsc::Sender<PeerTaskToMain>,
    own_handshake_data: HandshakeData,
) -> Result<()>
where
    S: AsyncRead + AsyncWrite + std::fmt::Debug + std::marker::Unpin,
{
    let state_lock_clone = state_lock.clone();
    let peer_task_to_main_tx_clone = peer_task_to_main_tx.clone();
    let mut inner_ret: anyhow::Result<()> = Ok(());

    let panic_result = std::panic::AssertUnwindSafe(async {
        inner_ret = answer_peer_inner(
            stream,
            state_lock_clone,
            peer_address,
            main_to_peer_task_rx,
            peer_task_to_main_tx,
            own_handshake_data,
        )
        .await;
    })
    .catch_unwind()
    .await;

    match panic_result {
        Ok(_) => (),
        Err(_err) => {
            error!("Peer task (incoming) for {peer_address} panicked. Invoking close connection callback");
            close_peer_connected_callback(
                state_lock.clone(),
                peer_address,
                &peer_task_to_main_tx_clone,
            )
            .await;
        }
    }

    inner_ret
}

async fn answer_peer_inner<S>(
    stream: S,
    state: GlobalStateLock,
    peer_address: SocketAddr,
    main_to_peer_task_rx: broadcast::Receiver<MainToPeerTask>,
    peer_task_to_main_tx: mpsc::Sender<PeerTaskToMain>,
    own_handshake_data: HandshakeData,
) -> Result<()>
where
    S: AsyncRead + AsyncWrite + Debug + Unpin,
{
    info!("Established incoming TCP connection with {peer_address}");

    // Build the communication/serialization/frame handler
    let length_delimited = Framed::new(stream, get_codec_rules());
    let mut peer = SymmetricallyFramed::<
        Framed<S, LengthDelimitedCodec>,
        PeerMessage,
        Bincode<PeerMessage, PeerMessage>,
    >::new(length_delimited, SymmetricalBincode::default());

    // Complete Neptune handshake
    let Some(PeerMessage::Handshake {
        magic_value,
        data: peer_handshake_data,
    }) = peer.try_next().await?
    else {
        bail!("Didn't get handshake on connection attempt");
    };
    ensure!(
        magic_value == *MAGIC_STRING_REQUEST,
        "Expected magic value, got {magic_value:?}",
    );

    let handshake_response = PeerMessage::Handshake {
        magic_value: *MAGIC_STRING_RESPONSE,
        data: Box::new(own_handshake_data),
    };
    peer.send(handshake_response).await?;

    // Verify peer network before moving on
    let peer_network = peer_handshake_data.network;
    let own_network = own_handshake_data.network;
    ensure!(
        peer_network == own_network,
        "Cannot connect with {peer_address}: \
        Peer runs {peer_network}, this client runs {own_network}."
    );

    // Check if incoming connection is allowed
    let connection_status = check_if_connection_is_allowed(
        state.clone(),
        &own_handshake_data,
        &peer_handshake_data,
        &peer_address,
    )
    .await;
    peer.send(PeerMessage::ConnectionStatus(connection_status.into()))
        .await?;
    if let InternalConnectionStatus::Refused(reason) = connection_status {
        let reason = format!("Refusing incoming connection. Reason: {reason:?}");
        warn!("{reason}");
        bail!("{reason}");
    }

    // Whether the incoming connection comes from a peer in bad standing is
    // checked in `check_if_connection_is_allowed`. So if we get here, we are
    // good to go.
    info!("Connection accepted from {peer_address}");

    // If necessary, disconnect from another, existing peer.
    if connection_status == InternalConnectionStatus::AcceptedMaxReached && state.cli().bootstrap {
        info!("Maximum # peers reached, so disconnecting from an existing peer.");
        peer_task_to_main_tx
            .send(PeerTaskToMain::DisconnectFromLongestLivedPeer)
            .await?;
    }

    let peer_distance = 1; // All incoming connections have distance 1
    let mut peer_loop_handler = PeerLoopHandler::new(
        peer_task_to_main_tx,
        state,
        peer_address,
        *peer_handshake_data,
        true,
        peer_distance,
    );

    peer_loop_handler
        .run_wrapper(peer, main_to_peer_task_rx)
        .await?;

    Ok(())
}

/// Perform handshake and establish connection to a new peer while handling any
/// panics in the peer task gracefully.
///
/// All outgoing connections to peers must go through this function.
pub(crate) async fn call_peer(
    peer_address: std::net::SocketAddr,
    state: GlobalStateLock,
    main_to_peer_task_rx: broadcast::Receiver<MainToPeerTask>,
    peer_task_to_main_tx: mpsc::Sender<PeerTaskToMain>,
    own_handshake_data: HandshakeData,
    peer_distance: u8,
) {
    let state_clone = state.clone();
    let peer_task_to_main_tx_clone = peer_task_to_main_tx.clone();
    let panic_result = std::panic::AssertUnwindSafe(async {
        debug!("Attempting to initiate connection to {peer_address}");
        match tokio::net::TcpStream::connect(peer_address).await {
            Err(e) => {
                let msg = format!("Failed to establish TCP connection to {peer_address}: {e}");
                if peer_distance == 1 {
                    // outgoing connection to peer of distance 1 means user has
                    // requested a connection to this peer through CLI
                    // arguments, and should be warned if this fails.
                    warn!("{msg}");
                } else {
                    info!("{msg}");
                }
            }
            Ok(stream) => {
                match call_peer_inner(
                    stream,
                    state,
                    peer_address,
                    main_to_peer_task_rx,
                    peer_task_to_main_tx,
                    &own_handshake_data,
                    peer_distance,
                )
                .await
                {
                    Ok(()) => (),
                    Err(e) => {
                        let msg = format!("{e}. Failed to establish connection.");
                        // outgoing connection to peer of distance 1 means user has
                        // requested a connection to this peer through CLI
                        // arguments, and should be warned if this fails.
                        if peer_distance == 1 {
                            warn!("{msg}");
                        } else {
                            info!("{msg}");
                        }
                    }
                }
            }
        };

        info!("Connection to {peer_address} closing");
    })
    .catch_unwind()
    .await;

    match panic_result {
        Ok(_) => (),
        Err(_) => {
            error!("Peer task (outgoing) for {peer_address} panicked. Invoking close connection callback");
            close_peer_connected_callback(state_clone, peer_address, &peer_task_to_main_tx_clone)
                .await;
        }
    }
}

async fn call_peer_inner<S>(
    stream: S,
    state: GlobalStateLock,
    peer_address: std::net::SocketAddr,
    main_to_peer_task_rx: broadcast::Receiver<MainToPeerTask>,
    peer_task_to_main_tx: mpsc::Sender<PeerTaskToMain>,
    own_handshake: &HandshakeData,
    peer_distance: u8,
) -> Result<()>
where
    S: AsyncRead + AsyncWrite + Debug + Unpin,
{
    info!("Established outgoing TCP connection with {peer_address}");

    // Build the communication/serialization/frame handler
    let length_delimited = Framed::new(stream, get_codec_rules());
    let mut peer: tokio_serde::Framed<
        Framed<S, LengthDelimitedCodec>,
        PeerMessage,
        PeerMessage,
        Bincode<PeerMessage, PeerMessage>,
    > = SymmetricallyFramed::new(length_delimited, SymmetricalBincode::default());

    // Make Neptune handshake
    let outgoing_handshake = PeerMessage::Handshake {
        magic_value: *MAGIC_STRING_REQUEST,
        data: Box::new(own_handshake.to_owned()),
    };
    peer.send(outgoing_handshake).await?;
    debug!("Awaiting connection status response from {peer_address}");

    let Some(PeerMessage::Handshake {
        magic_value,
        data: other_handshake,
    }) = peer.try_next().await?
    else {
        bail!("Didn't get handshake response from {peer_address}");
    };
    ensure!(
        magic_value == *MAGIC_STRING_RESPONSE,
        "Didn't get expected magic value for handshake from {peer_address}",
    );

    debug!("Got correct magic value response from {peer_address}!");
    if other_handshake.network != own_handshake.network {
        let other = other_handshake.network;
        let own = own_handshake.network;
        bail!("Cannot connect with {peer_address}: Peer runs {other}, this client runs {own}.");
    }

    match peer.try_next().await? {
        Some(PeerMessage::ConnectionStatus(TransferConnectionStatus::Accepted)) => {
            info!("Outgoing connection accepted by {peer_address}");
        }
        Some(PeerMessage::ConnectionStatus(TransferConnectionStatus::Refused(reason))) => {
            bail!("Outgoing connection attempt to {peer_address} refused. Reason: {reason:?}");
        }
        _ => {
            bail!(
                "Got invalid connection status response from {peer_address} on outgoing connection"
            );
        }
    }

    // Peer accepted us. Check if we accept the peer. Note that the protocol does not stipulate
    // that we answer with a connection status here, so if the connection is *not* accepted, we
    // simply hang up but log the reason for the refusal.
    let connection_status = check_if_connection_is_allowed(
        state.clone(),
        own_handshake,
        &other_handshake,
        &peer_address,
    )
    .await;
    if let InternalConnectionStatus::Refused(refused_reason) = connection_status {
        warn!(
            "Outgoing connection to {peer_address} refused. Reason: {:?}\nNow hanging up.",
            refused_reason
        );
        peer.send(PeerMessage::Bye).await?;
        bail!("Attempted to connect to peer ({peer_address}) that was not allowed. This connection attempt should not have been made.");
    }

    // By default, start by asking the peer for its peers. In an adversarial
    // context, we want the network topology to be as robust as possible.
    // Blockchain data can be obtained from other peers, if this connection
    // fails.
    peer.send(PeerMessage::PeerListRequest).await?;

    let mut peer_loop_handler = PeerLoopHandler::new(
        peer_task_to_main_tx,
        state,
        peer_address,
        *other_handshake,
        false,
        peer_distance,
    );
    peer_loop_handler
        .run_wrapper(peer, main_to_peer_task_rx)
        .await?;

    Ok(())
}

/// Remove peer from state. This function must be called every time
/// a peer is disconnected. Whether this happens through a panic
/// in the peer task or through a regular disconnect.
///
/// Locking:
///   * acquires `global_state_lock` for write
pub(crate) async fn close_peer_connected_callback(
    mut global_state_lock: GlobalStateLock,
    peer_address: SocketAddr,
    to_main_tx: &mpsc::Sender<PeerTaskToMain>,
) {
    let cli_arguments = global_state_lock.cli().clone();
    let mut global_state_mut = global_state_lock.lock_guard_mut().await;

    // Store any new peer-standing to database
    let peer_info_writeback = global_state_mut.net.peer_map.remove(&peer_address);
    let new_standing = if let Some(new) = peer_info_writeback {
        new.standing()
    } else {
        error!("Could not find peer standing for {peer_address}");
        let mut standing = PeerStanding::new(cli_arguments.peer_tolerance);
        let sanction = NegativePeerSanction::NoStandingFoundMaybeCrash;

        // Don't return early: _must_ send message to main loop at the end of this
        // function.
        // If the peer has now reached bad standing, the connection to it should be
        // dropped, which is currently happening anyway.
        let _ = standing.sanction(PeerSanction::Negative(sanction));
        standing
    };
    debug!("Fetched peer info standing {new_standing} for peer {peer_address}");

    global_state_mut
        .net
        .write_peer_standing_on_decrease(peer_address.ip(), new_standing)
        .await;
    drop(global_state_mut); // avoid holding across mpsc::Sender::send()
    debug!("Stored peer info standing {new_standing} for peer {peer_address}");

    // This message is used to determine if we are to exit synchronization mode
    to_main_tx
        .send(PeerTaskToMain::RemovePeerMaxBlockHeight(peer_address))
        .await
        .expect("channel to main task should exist");
}

#[cfg(test)]
#[cfg_attr(coverage_nightly, coverage(off))]
mod tests {
    use std::str::FromStr;
    use std::time::Duration;
    use std::time::SystemTime;

    use anyhow::bail;
    use anyhow::Result;
    use macro_rules_attr::apply;
    use tasm_lib::twenty_first::tip5::digest::Digest;
    use tokio_test::io::Builder;
    use tracing_test::traced_test;
<<<<<<< HEAD
    use twenty_first::prelude::Digest;
=======
>>>>>>> 18746aae

    use super::*;
    use crate::config_models::cli_args;
    use crate::config_models::network::Network;
    use crate::models::peer::handshake_data::VersionString;
    use crate::models::peer::peer_info::PeerInfo;
    use crate::models::peer::InternalConnectionStatus;
    use crate::models::peer::NegativePeerSanction;
    use crate::models::peer::PeerMessage;
    use crate::models::peer::PeerStanding;
    use crate::tests::shared::globalstate::get_dummy_handshake_data_for_genesis;
    use crate::tests::shared::globalstate::get_dummy_peer_connection_data_genesis;
    use crate::tests::shared::globalstate::get_dummy_peer_incoming;
    use crate::tests::shared::globalstate::get_dummy_socket_address;
    use crate::tests::shared::globalstate::get_test_genesis_setup;
    use crate::tests::shared::to_bytes;
    use crate::tests::shared_tokio_runtime;
    use crate::MAGIC_STRING_REQUEST;
    use crate::MAGIC_STRING_RESPONSE;

    #[traced_test]
    #[apply(shared_tokio_runtime)]
    async fn test_outgoing_connection_succeed() -> Result<()> {
        let network = Network::Main;
        let other_handshake = get_dummy_handshake_data_for_genesis(network);
        let own_handshake = get_dummy_handshake_data_for_genesis(network);
        let mock = Builder::new()
            .write(&to_bytes(&PeerMessage::Handshake {
                magic_value: *MAGIC_STRING_REQUEST,
                data: Box::new(own_handshake),
            })?)
            .read(&to_bytes(&PeerMessage::Handshake {
                magic_value: *MAGIC_STRING_RESPONSE,
                data: Box::new(other_handshake),
            })?)
            .read(&to_bytes(&PeerMessage::ConnectionStatus(
                TransferConnectionStatus::Accepted,
            ))?)
            .write(&to_bytes(&PeerMessage::PeerListRequest)?)
            .read(&to_bytes(&PeerMessage::Bye)?)
            .build();

        let (_peer_broadcast_tx, from_main_rx_clone, to_main_tx, _to_main_rx1, state, _hsd) =
            get_test_genesis_setup(network, 0, cli_args::Args::default()).await?;
        call_peer_inner(
            mock,
            state.clone(),
            get_dummy_socket_address(0),
            from_main_rx_clone,
            to_main_tx,
            &own_handshake,
            1,
        )
        .await?;

        // Verify that peer map is empty after connection has been closed
        match state.lock(|s| s.net.peer_map.keys().len()).await {
            0 => (),
            _ => bail!("Incorrect number of maps in peer map"),
        };

        Ok(())
    }

    #[test]
    fn malformed_version_from_peer_doesnt_crash() {
        let version_numbers = ["potato", "&&&&"];
        for b in version_numbers {
            assert!(!versions_are_compatible("0.1.0", b));
        }
    }

    #[test]
    fn versions_are_compatible_for_all_versions_above_0_1_0() {
        let version_numbers = [
            "0.1.0",
            "0.1.1",
            "0.1.99",
            "0.2.0",
            "1.2.0",
            "2.2.0",
            "3.2.0",
            "9999.99999.9999",
        ];
        for a in version_numbers {
            for b in version_numbers {
                assert!(versions_are_compatible(a, b));
            }
        }
    }

    #[traced_test]
    #[apply(shared_tokio_runtime)]
    async fn test_get_connection_status() -> Result<()> {
        let network = Network::Main;
        let (_, _, _, _, mut state_lock, own_handshake) =
            get_test_genesis_setup(network, 1, cli_args::Args::default()).await?;

        // Get an address for a peer that's not already connected
        let (other_handshake, peer_sa) = get_dummy_peer_connection_data_genesis(network, 1);

        let mut status = check_if_connection_is_allowed(
            state_lock.clone(),
            &own_handshake,
            &other_handshake,
            &peer_sa,
        )
        .await;
        assert_eq!(InternalConnectionStatus::Accepted, status);

        status = check_if_connection_is_allowed(
            state_lock.clone(),
            &own_handshake,
            &own_handshake,
            &peer_sa,
        )
        .await;
        assert_eq!(
            InternalConnectionStatus::Refused(ConnectionRefusedReason::SelfConnect),
            status,
        );

        // pretend --max_peers is 1.
        let mut cli = state_lock.cli().clone();
        cli.max_num_peers = 1;
        state_lock.set_cli(cli.clone()).await;

        status = check_if_connection_is_allowed(
            state_lock.clone(),
            &own_handshake,
            &other_handshake,
            &peer_sa,
        )
        .await;
        assert_eq!(
            InternalConnectionStatus::Refused(ConnectionRefusedReason::MaxPeerNumberExceeded),
            status,
        );

        // pretend --max-peers is 100
        cli.max_num_peers = 100;
        state_lock.set_cli(cli.clone()).await;

        // Attempt to connect to already connected peer
        let connected_peer: PeerInfo = state_lock
            .lock(|s| s.net.peer_map.values().collect::<Vec<_>>()[0].clone())
            .await;
        let mut mutated_other_handshake = other_handshake;
        mutated_other_handshake.instance_id = connected_peer.instance_id();
        status = check_if_connection_is_allowed(
            state_lock.clone(),
            &own_handshake,
            &mutated_other_handshake,
            &peer_sa,
        )
        .await;
        assert_eq!(
            InternalConnectionStatus::Refused(ConnectionRefusedReason::AlreadyConnected),
            status,
        );

        // pretend --ban <peer_sa>
        cli.ban.push(peer_sa.ip());
        state_lock.set_cli(cli.clone()).await;

        // Verify that banned peers are rejected by this check
        // First check that peers can be banned by command-line arguments
        status = check_if_connection_is_allowed(
            state_lock.clone(),
            &own_handshake,
            &other_handshake,
            &peer_sa,
        )
        .await;
        assert_eq!(
            InternalConnectionStatus::Refused(ConnectionRefusedReason::BadStanding),
            status,
        );

        // pretend --ban ""
        cli.ban.pop();
        state_lock.set_cli(cli.clone()).await;

        status = check_if_connection_is_allowed(
            state_lock.clone(),
            &own_handshake,
            &other_handshake,
            &peer_sa,
        )
        .await;
        assert_eq!(InternalConnectionStatus::Accepted, status);

        // Then check that peers can be banned by bad behavior
        let bad_standing: PeerStanding = PeerStanding::init(
            i32::MIN,
            Some((
                NegativePeerSanction::InvalidBlock((7u64.into(), Digest::default())),
                SystemTime::now(),
            )),
            None,
            i32::from(cli.peer_tolerance),
        );

        state_lock
            .lock_guard_mut()
            .await
            .net
            .write_peer_standing_on_decrease(peer_sa.ip(), bad_standing)
            .await;

        status = check_if_connection_is_allowed(
            state_lock.clone(),
            &own_handshake,
            &other_handshake,
            &peer_sa,
        )
        .await;
        assert_eq!(
            InternalConnectionStatus::Refused(ConnectionRefusedReason::BadStanding),
            status,
        );

        Ok(())
    }

    #[traced_test]
    #[apply(shared_tokio_runtime)]
    async fn node_refuses_reconnects_within_disconnect_cooldown_period() -> Result<()> {
        let network = Network::Main;
        let reconnect_cooldown = Duration::from_secs(8);
        let args = cli_args::Args {
            network,
            reconnect_cooldown,
            ..Default::default()
        };

        let (broadcast_tx, _broadcast_rx, to_main_tx, _to_main_rx, mut state_lock, handshake) =
            get_test_genesis_setup(network, 0, args).await?;

        // fake a graceful disconnect
        let node_0_address = get_dummy_socket_address(0);
        let node_0_handshake = get_dummy_handshake_data_for_genesis(network);
        state_lock
            .lock_guard_mut()
            .await
            .net
            .register_peer_disconnection(node_0_handshake.instance_id, SystemTime::now());

        let handshake_request = PeerMessage::Handshake {
            magic_value: *MAGIC_STRING_REQUEST,
            data: Box::new(node_0_handshake),
        };
        let handshake_response = PeerMessage::Handshake {
            magic_value: *MAGIC_STRING_RESPONSE,
            data: Box::new(handshake),
        };
        let rejected_connection = Builder::new()
            .read(&to_bytes(&handshake_request)?)
            .write(&to_bytes(&handshake_response)?)
            .write(&to_bytes(&PeerMessage::ConnectionStatus(
                TransferConnectionStatus::Refused(ConnectionRefusedReason::MaxPeerNumberExceeded),
            ))?)
            .build();
        let err = answer_peer_inner(
            rejected_connection,
            state_lock.clone(),
            node_0_address,
            broadcast_tx.subscribe(),
            to_main_tx.clone(),
            handshake,
        )
        .await
        .unwrap_err();
        assert!(err.to_string().contains("Refusing incoming connection."));

        // check that a reconnection attempt after some time goes through
        let accepted_connection = Builder::new()
            .wait(reconnect_cooldown)
            .read(&to_bytes(&handshake_request)?)
            .write(&to_bytes(&handshake_response)?)
            .write(&to_bytes(&PeerMessage::ConnectionStatus(
                TransferConnectionStatus::Accepted,
            ))?)
            .read(&to_bytes(&PeerMessage::Bye)?)
            .build();
        answer_peer_inner(
            accepted_connection,
            state_lock,
            node_0_address,
            broadcast_tx.subscribe(),
            to_main_tx,
            handshake,
        )
        .await?;

        Ok(())
    }

    #[traced_test]
    #[apply(shared_tokio_runtime)]
    async fn test_incoming_connection_succeed() -> Result<()> {
        // This builds a mock object which expects to have a certain
        // sequence of methods called on it: First it expects to have
        // the `MAGIC_STRING_REQUEST` and then the `MAGIC_STRING_RESPONSE`
        // value written. This is followed by a read of the bye message,
        // as this is a way to close the connection by the peer initiating
        // the connection. If this sequence is not followed, the `mock`
        // object will panic, and the `await` operator will evaluate
        // to Error.
        let network = Network::Main;
        let other_handshake = get_dummy_handshake_data_for_genesis(network);
        let own_handshake = get_dummy_handshake_data_for_genesis(network);
        let mock = Builder::new()
            .read(&to_bytes(&PeerMessage::Handshake {
                magic_value: *MAGIC_STRING_REQUEST,
                data: Box::new(other_handshake),
            })?)
            .write(&to_bytes(&PeerMessage::Handshake {
                magic_value: *MAGIC_STRING_RESPONSE,
                data: Box::new(own_handshake),
            })?)
            .write(&to_bytes(&PeerMessage::ConnectionStatus(
                TransferConnectionStatus::Accepted,
            ))?)
            .read(&to_bytes(&PeerMessage::Bye)?)
            .build();
        let (_peer_broadcast_tx, from_main_rx_clone, to_main_tx, _to_main_rx1, state_lock, _hsd) =
            get_test_genesis_setup(network, 0, cli_args::Args::default()).await?;
        answer_peer_inner(
            mock,
            state_lock.clone(),
            get_dummy_socket_address(0),
            from_main_rx_clone,
            to_main_tx,
            own_handshake,
        )
        .await?;

        // Verify that peer map is empty after connection has been closed
        match state_lock.lock(|s| s.net.peer_map.keys().len()).await {
            0 => (),
            _ => bail!("Incorrect number of maps in peer map"),
        };

        Ok(())
    }

    #[traced_test]
    #[apply(shared_tokio_runtime)]
    async fn test_incoming_connection_fail_bad_magic_value() -> Result<()> {
        let network = Network::Main;
        let other_handshake = get_dummy_handshake_data_for_genesis(network);
        let own_handshake = get_dummy_handshake_data_for_genesis(network);
        let mock = Builder::new()
            .read(&to_bytes(&PeerMessage::Handshake {
                magic_value: *MAGIC_STRING_RESPONSE,
                data: Box::new(other_handshake),
            })?)
            .build();

        let (_peer_broadcast_tx, from_main_rx_clone, to_main_tx, _to_main_rx1, state, _hsd) =
            get_test_genesis_setup(network, 0, cli_args::Args::default()).await?;

        let answer = answer_peer_inner(
            mock,
            state,
            get_dummy_socket_address(0),
            from_main_rx_clone,
            to_main_tx,
            own_handshake,
        )
        .await;
        assert!(answer.is_err(), "expected bad magic value failure");

        Ok(())
    }

    #[traced_test]
    #[apply(shared_tokio_runtime)]
    async fn test_incoming_connection_fail_bad_network() -> Result<()> {
        let other_handshake = get_dummy_handshake_data_for_genesis(Network::Testnet(0));
        let own_handshake = get_dummy_handshake_data_for_genesis(Network::Main);
        let mock = Builder::new()
            .read(&to_bytes(&PeerMessage::Handshake {
                magic_value: *MAGIC_STRING_REQUEST,
                data: Box::new(other_handshake),
            })?)
            .write(&to_bytes(&PeerMessage::Handshake {
                magic_value: *MAGIC_STRING_RESPONSE,
                data: Box::new(own_handshake),
            })?)
            .build();

        let (_peer_broadcast_tx, from_main_rx_clone, to_main_tx, _to_main_rx1, state, _hsd) =
            get_test_genesis_setup(Network::Testnet(1), 0, cli_args::Args::default()).await?;

        let answer = answer_peer_inner(
            mock,
            state,
            get_dummy_socket_address(0),
            from_main_rx_clone,
            to_main_tx,
            own_handshake,
        )
        .await;
        assert!(answer.is_err(), "bad network must result in error");

        Ok(())
    }

    #[traced_test]
    #[apply(shared_tokio_runtime)]
    async fn test_incoming_connection_fail_bad_version() {
        let mut other_handshake = get_dummy_handshake_data_for_genesis(Network::Testnet(0));
        let (_peer_broadcast_tx, from_main_rx_clone, to_main_tx, _to_main_rx1, state_lock, _hsd) =
            get_test_genesis_setup(Network::Main, 0, cli_args::Args::default())
                .await
                .unwrap();
        let state = state_lock.lock_guard().await;
        let mut own_handshake = state.get_own_handshakedata();

        // Set reported versions to something incompatible
        VersionString::try_from_str("0.0.3")
            .unwrap()
            .clone_into(&mut own_handshake.version);
        VersionString::try_from_str("0.0.0")
            .unwrap()
            .clone_into(&mut other_handshake.version);

        let peer_address = get_dummy_socket_address(55);
        let connection_status = check_if_connection_is_allowed(
            state_lock.clone(),
            &own_handshake,
            &other_handshake,
            &peer_address,
        )
        .await;
        assert_eq!(
            InternalConnectionStatus::Refused(ConnectionRefusedReason::IncompatibleVersion),
            connection_status,
            "Connection status must be refused for incompatible version"
        );

        // Test that the same logic is applied when going through the full connection process
        let mock = Builder::new()
            .read(
                &to_bytes(&PeerMessage::Handshake {
                    magic_value: *MAGIC_STRING_REQUEST,
                    data: Box::new(other_handshake),
                })
                .unwrap(),
            )
            .write(
                &to_bytes(&PeerMessage::Handshake {
                    magic_value: *MAGIC_STRING_RESPONSE,
                    data: Box::new(own_handshake),
                })
                .unwrap(),
            )
            .build();

        let answer = answer_peer_inner(
            mock,
            state_lock.clone(),
            get_dummy_socket_address(0),
            from_main_rx_clone,
            to_main_tx,
            own_handshake,
        )
        .await;
        assert!(
            answer.is_err(),
            "incompatible version numbers must result in error in call to answer_peer"
        );
    }

    #[traced_test]
    #[apply(shared_tokio_runtime)]
    async fn test_incoming_connection_fail_max_peers_exceeded() -> Result<()> {
        // In this scenario a node attempts to make an ingoing connection but the max
        // peer count should prevent a new incoming connection from being accepted.
        let network = Network::Main;
        let other_handshake = get_dummy_handshake_data_for_genesis(network);
        let own_handshake = get_dummy_handshake_data_for_genesis(network);
        let mock = Builder::new()
            .read(
                &to_bytes(&PeerMessage::Handshake {
                    magic_value: *MAGIC_STRING_REQUEST,
                    data: Box::new(other_handshake),
                })
                .unwrap(),
            )
            .write(
                &to_bytes(&PeerMessage::Handshake {
                    magic_value: *MAGIC_STRING_RESPONSE,
                    data: Box::new(own_handshake),
                })
                .unwrap(),
            )
            .write(&to_bytes(&PeerMessage::ConnectionStatus(
                TransferConnectionStatus::Refused(ConnectionRefusedReason::MaxPeerNumberExceeded),
            ))?)
            .build();

        let (
            _peer_broadcast_tx,
            from_main_rx_clone,
            to_main_tx,
            _to_main_rx1,
            mut state_lock,
            _hsd,
        ) = get_test_genesis_setup(network, 2, cli_args::Args::default()).await?;

        // set max_peers to 2 to ensure failure on next connection attempt
        let mut cli = state_lock.cli().clone();
        cli.max_num_peers = 2;
        state_lock.set_cli(cli).await;

        let answer = answer_peer_inner(
            mock,
            state_lock.clone(),
            get_dummy_socket_address(2),
            from_main_rx_clone,
            to_main_tx,
            own_handshake,
        )
        .await;
        assert!(answer.is_err(), "max peers exceeded must result in error");

        Ok(())
    }

    #[apply(shared_tokio_runtime)]
    async fn allow_capping_number_of_peers_per_ip() {
        let allow_5_connections_from_same_ip = cli_args::Args {
            max_connections_per_ip: Some(5),
            ..Default::default()
        };
        let (
            _peer_broadcast_tx,
            _from_main_rx_clone,
            _to_main_tx,
            _to_main_rx1,
            mut state_lock,
            _hsd,
        ) = get_test_genesis_setup(Network::Main, 0, allow_5_connections_from_same_ip)
            .await
            .unwrap();

        let dummy_address =
            |i: usize| std::net::SocketAddr::from_str(&format!("253.4.5.1:2801{i}")).unwrap();
        let five_dummy_addresses = (1..=5).map(dummy_address);

        let own_handshake = state_lock.lock_guard().await.get_own_handshakedata();

        // First five connections are allowed, from the same IP.
        for peer_address in five_dummy_addresses {
            let peer_info = get_dummy_peer_incoming(peer_address);
            let peer_handshake = get_dummy_handshake_data_for_genesis(Network::Main);
            let accepted = check_if_connection_is_allowed(
                state_lock.clone(),
                &own_handshake,
                &peer_handshake,
                &peer_address,
            )
            .await;
            assert_eq!(InternalConnectionStatus::Accepted, accepted);

            state_lock
                .lock_guard_mut()
                .await
                .net
                .peer_map
                .insert(peer_address, peer_info.clone());
        }

        // The next connection from the same IP is rejected, as the limit per
        // IP is reached.
        let sixth_peer = dummy_address(6);
        let peer_handshake = get_dummy_handshake_data_for_genesis(Network::Main);
        let refused = check_if_connection_is_allowed(
            state_lock.clone(),
            &own_handshake,
            &peer_handshake,
            &sixth_peer,
        )
        .await;
        assert_eq!(
            InternalConnectionStatus::Refused(ConnectionRefusedReason::MaxPeerNumberExceeded),
            refused
        );

        // But if connections per IP is not capped, allow this sixth connection.
        let allow_all_ips = cli_args::Args::default();
        state_lock.set_cli(allow_all_ips).await;

        assert_eq!(
            InternalConnectionStatus::Accepted,
            check_if_connection_is_allowed(
                state_lock.clone(),
                &own_handshake,
                &peer_handshake,
                &sixth_peer,
            )
            .await
        );
    }

    #[traced_test]
    #[apply(shared_tokio_runtime)]
    async fn disallow_ingoing_connections_from_banned_peers_test() -> Result<()> {
        // In this scenario a peer has been banned, and is attempting to make an ingoing
        // connection. This should not be possible.
        let network = Network::Main;
        let other_handshake = get_dummy_handshake_data_for_genesis(network);
        let own_handshake = get_dummy_handshake_data_for_genesis(network);
        let mock = Builder::new()
            .read(
                &to_bytes(&PeerMessage::Handshake {
                    magic_value: *MAGIC_STRING_REQUEST,
                    data: Box::new(other_handshake),
                })
                .unwrap(),
            )
            .write(
                &to_bytes(&PeerMessage::Handshake {
                    magic_value: *MAGIC_STRING_RESPONSE,
                    data: Box::new(own_handshake),
                })
                .unwrap(),
            )
            .write(&to_bytes(&PeerMessage::ConnectionStatus(
                TransferConnectionStatus::Refused(ConnectionRefusedReason::BadStanding),
            ))?)
            .build();

        let peer_count_before_incoming_connection_request = 3;
        let (
            _peer_broadcast_tx,
            from_main_rx_clone,
            to_main_tx,
            _to_main_rx1,
            mut state_lock,
            _hsd,
        ) = get_test_genesis_setup(
            network,
            peer_count_before_incoming_connection_request,
            cli_args::Args::default(),
        )
        .await?;
        let bad_standing: PeerStanding = PeerStanding::init(
            i32::MIN,
            Some((
                NegativePeerSanction::InvalidBlock((7u64.into(), Digest::default())),
                SystemTime::now(),
            )),
            None,
            i32::from(cli_args::Args::default().peer_tolerance),
        );
        let peer_address = get_dummy_socket_address(3);

        state_lock
            .lock_guard_mut()
            .await
            .net
            .write_peer_standing_on_decrease(peer_address.ip(), bad_standing)
            .await;

        let answer = answer_peer_inner(
            mock,
            state_lock.clone(),
            peer_address,
            from_main_rx_clone,
            to_main_tx,
            own_handshake,
        )
        .await;
        assert!(
            answer.is_err(),
            "ingoing connection from banned peers must be disallowed"
        );

        // Verify that peer map is empty after connection has been refused
        match state_lock.lock(|s| s.net.peer_map.keys().len()).await {
            3 => (),
            _ => bail!("Incorrect number of maps in peer map"),
        };

        Ok(())
    }
}<|MERGE_RESOLUTION|>--- conflicted
+++ resolved
@@ -573,10 +573,6 @@
     use tasm_lib::twenty_first::tip5::digest::Digest;
     use tokio_test::io::Builder;
     use tracing_test::traced_test;
-<<<<<<< HEAD
-    use twenty_first::prelude::Digest;
-=======
->>>>>>> 18746aae
 
     use super::*;
     use crate::config_models::cli_args;
