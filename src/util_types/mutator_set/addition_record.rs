use arbitrary::Arbitrary;
use get_size::GetSize;
use rand::rngs::StdRng;
use rand::Rng;
use rand::SeedableRng;
use serde::Deserialize;
use serde::Serialize;
<<<<<<< HEAD
=======
use tasm_lib::prelude::TasmObject;
>>>>>>> e162e0a6
use twenty_first::math::bfield_codec::BFieldCodec;
use twenty_first::math::tip5::Digest;

use crate::prelude::twenty_first;

#[derive(
    Clone,
    Copy,
    Debug,
    Serialize,
    Deserialize,
    PartialEq,
    Eq,
    Hash,
    GetSize,
    BFieldCodec,
    Arbitrary,
    TasmObject,
)]
pub struct AdditionRecord {
    pub canonical_commitment: Digest,
}

impl AdditionRecord {
    pub fn new(canonical_commitment: Digest) -> Self {
        Self {
            canonical_commitment,
        }
    }
}

pub fn pseudorandom_addition_record(seed: [u8; 32]) -> AdditionRecord {
    let mut rng: StdRng = SeedableRng::from_seed(seed);
    let ar: Digest = rng.gen();
    AdditionRecord {
        canonical_commitment: ar,
    }
}

#[cfg(test)]
mod addition_record_tests {
    use rand::random;
    use twenty_first::util_types::algebraic_hasher::AlgebraicHasher;

<<<<<<< HEAD
    use crate::models::blockchain::shared::Hash;
    use crate::util_types::mutator_set::commit;

=======
>>>>>>> e162e0a6
    use super::*;
    use crate::models::blockchain::shared::Hash;
    use crate::util_types::mutator_set::commit;

    #[test]
    fn get_size_test() {
        let addition_record_0: AdditionRecord = commit(
            Hash::hash(&1492u128),
            Hash::hash(&1522u128),
            Hash::hash(&1521u128),
        );

        assert_eq!(std::mem::size_of::<Digest>(), addition_record_0.get_size());
    }

    #[test]
    fn hash_identity_test() {
        let addition_record_0: AdditionRecord = commit(
            Hash::hash(&1492u128),
            Hash::hash(&1522u128),
            Hash::hash(&1521u128),
        );

        let addition_record_1: AdditionRecord = commit(
            Hash::hash(&1492u128),
            Hash::hash(&1522u128),
            Hash::hash(&1521u128),
        );

        assert_eq!(
            Hash::hash(&addition_record_0),
            Hash::hash(&addition_record_1),
            "Two addition records with same commitments and same MMR AOCLs must agree."
        );

        let addition_record_2: AdditionRecord = commit(
            Hash::hash(&1451u128),
            Hash::hash(&1480u128),
            Hash::hash(&1481u128),
        );

        // Verify behavior with empty mutator sets. All empty MS' are the same.
        assert_ne!(
            Hash::hash(&addition_record_0),
            Hash::hash(&addition_record_2),
            "Two addition records with differing commitments but same MMR AOCLs must differ."
        );
    }

    #[test]
    fn serialization_test() {
        let item = Hash::hash(&1492u128);
        let sender_randomness = Hash::hash(&1522u128);
        let receiver_digest = Hash::hash(&1583u128);
        let addition_record: AdditionRecord = commit(item, sender_randomness, receiver_digest);
        let json = serde_json::to_string(&addition_record).unwrap();
        let s_back = serde_json::from_str::<AdditionRecord>(&json).unwrap();
        assert_eq!(
            addition_record.canonical_commitment,
            s_back.canonical_commitment
        );
    }

    #[test]
    fn bfieldcodec_test() {
        let addition_record = AdditionRecord {
            canonical_commitment: random(),
        };

        let encoded = addition_record.encode();
        let decoded = *AdditionRecord::decode(&encoded).unwrap();
        assert_eq!(addition_record, decoded);
    }

    #[test]
    fn bfieldcodec_test_on_vecs() {
        for i in 0..5 {
            let addition_records = vec![
                AdditionRecord {
                    canonical_commitment: random(),
                };
                i
            ];
            let encoded = addition_records.encode();
            let decoded = *Vec::<AdditionRecord>::decode(&encoded).unwrap();
            assert_eq!(addition_records, decoded);
        }
    }
}<|MERGE_RESOLUTION|>--- conflicted
+++ resolved
@@ -5,10 +5,7 @@
 use rand::SeedableRng;
 use serde::Deserialize;
 use serde::Serialize;
-<<<<<<< HEAD
-=======
 use tasm_lib::prelude::TasmObject;
->>>>>>> e162e0a6
 use twenty_first::math::bfield_codec::BFieldCodec;
 use twenty_first::math::tip5::Digest;
 
@@ -53,12 +50,6 @@
     use rand::random;
     use twenty_first::util_types::algebraic_hasher::AlgebraicHasher;
 
-<<<<<<< HEAD
-    use crate::models::blockchain::shared::Hash;
-    use crate::util_types::mutator_set::commit;
-
-=======
->>>>>>> e162e0a6
     use super::*;
     use crate::models::blockchain::shared::Hash;
     use crate::util_types::mutator_set::commit;
