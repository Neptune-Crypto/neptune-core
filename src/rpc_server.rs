use crate::models::blockchain::type_scripts::neptune_coins::NeptuneCoins;
use crate::models::consensus::timestamp::Timestamp;
use crate::models::state::wallet::coin_with_possible_timelock::CoinWithPossibleTimeLock;
use crate::prelude::twenty_first;

use anyhow::Result;
use get_size::GetSize;
use serde::{Deserialize, Serialize};
use std::collections::HashMap;
use std::net::IpAddr;
use std::net::SocketAddr;
use std::str::FromStr;
use systemstat::{Platform, System};
use tarpc::context;
use tokio::sync::mpsc::error::SendError;
use tracing::{error, info};
use twenty_first::math::digest::Digest;
use twenty_first::prelude::U32s;
use twenty_first::util_types::algebraic_hasher::AlgebraicHasher;

use crate::config_models::network::Network;
use crate::models::blockchain::block::block_header::{BlockHeader, TARGET_DIFFICULTY_U32_SIZE};
use crate::models::blockchain::block::block_height::BlockHeight;
use crate::models::blockchain::block::Block;
use crate::models::blockchain::shared::Hash;
use crate::models::blockchain::transaction::utxo::Utxo;
use crate::models::channel::RPCServerToMain;
use crate::models::peer::InstanceId;
use crate::models::peer::PeerInfo;
use crate::models::peer::PeerStanding;
use crate::models::state::wallet::address::generation_address;
use crate::models::state::wallet::wallet_status::WalletStatus;
use crate::models::state::{GlobalState, GlobalStateLock, UtxoReceiverData};

#[derive(Clone, Debug, Serialize, Deserialize, PartialEq, Eq)]
pub struct DashBoardOverviewDataFromClient {
    pub tip_header: BlockHeader,
    pub syncing: bool,
    pub available_balance: NeptuneCoins,
    pub timelocked_balance: NeptuneCoins,
    pub mempool_size: usize,
    pub mempool_tx_count: usize,

    // `None` symbolizes failure in getting peer count
    pub peer_count: Option<usize>,

    // `None` symbolizes failure to get mining status
    pub is_mining: Option<bool>,

    // # of confirmations since last wallet balance change.
    // `None` indicates that wallet balance has never changed.
    pub confirmations: Option<BlockHeight>,
}

/// Provides summary information about a Block
#[derive(Clone, Debug, Serialize, Deserialize, PartialEq, Eq)]
pub struct BlockInfo {
    pub height: BlockHeight,
    pub digest: Digest,
    pub timestamp: Timestamp,
    pub difficulty: U32s<TARGET_DIFFICULTY_U32_SIZE>,
    pub num_inputs: usize,
    pub num_outputs: usize,
    pub num_uncle_blocks: usize,
    pub mining_reward: NeptuneCoins,
    pub fee: NeptuneCoins,
    pub is_genesis: bool,
    pub is_tip: bool,
}

impl BlockInfo {
    fn from_block_and_digests(block: &Block, genesis_digest: Digest, tip_digest: Digest) -> Self {
        let body = block.body();
        let header = block.header();
        let digest = block.hash();
        Self {
            digest,
            height: header.height,
            timestamp: header.timestamp,
            difficulty: header.difficulty,
            num_inputs: body.transaction.kernel.inputs.len(),
            num_outputs: body.transaction.kernel.outputs.len(),
            num_uncle_blocks: body.uncle_blocks.len(),
            fee: body.transaction.kernel.fee,
            mining_reward: crate::Block::get_mining_reward(header.height),
            is_genesis: digest == genesis_digest,
            is_tip: digest == tip_digest,
        }
    }
}

/// Provides alternatives for looking up a block.
#[derive(Clone, Debug, Serialize, Deserialize, PartialEq, Eq)]
pub enum BlockSelector {
    Digest(Digest),      // Identifies block by Digest (hash)
    Height(BlockHeight), // Identifies block by Height (count from genesis)
    Genesis,             // Indicates the genesis block
    Tip,                 // Indicates the latest canonical block
}

impl BlockSelector {
    async fn as_digest(&self, state: &GlobalState) -> Option<Digest> {
        match self {
            BlockSelector::Digest(d) => Some(*d),
            BlockSelector::Height(h) => {
                state
                    .chain
                    .archival_state()
                    .block_height_to_canonical_block_digest(*h, state.chain.light_state().hash())
                    .await
            }
            BlockSelector::Tip => Some(state.chain.light_state().hash()),
            BlockSelector::Genesis => Some(state.chain.archival_state().genesis_block().hash()),
        }
    }
}

#[tarpc::service]
pub trait RPC {
    /******** READ DATA ********/
    // Place all methods that only read here
    // Return which network the client is running
    async fn network() -> Network;

    async fn own_listen_address_for_peers() -> Option<SocketAddr>;

    /// Return the node's instance-ID which is a globally unique random generated number
    /// set at startup used to ensure that the node does not connect to itself, or the
    /// same peer twice.
    async fn own_instance_id() -> InstanceId;

    /// Returns the current block height.
    async fn block_height() -> BlockHeight;

    /// Returns the number of blocks (confirmations) since wallet balance last changed.
    ///
    /// returns `Option<BlockHeight>`
    ///
    /// return value will be None if wallet has not received any incoming funds.
    async fn confirmations() -> Option<BlockHeight>;

    /// Returns info about the peers we are connected to
    async fn peer_info() -> Vec<PeerInfo>;

    /// Return info about all peers that have been sanctioned
    async fn all_sanctioned_peers() -> HashMap<IpAddr, PeerStanding>;

    /// Returns the digest of the latest n blocks
    async fn latest_tip_digests(n: usize) -> Vec<Digest>;

    /// Returns information about the specified block if found
    async fn block_info(block_selector: BlockSelector) -> Option<BlockInfo>;

    /// Return the digest for the specified block if found
    async fn block_digest(block_selector: BlockSelector) -> Option<Digest>;

    /// Return the digest for the specified UTXO leaf index if found
    async fn utxo_digest(leaf_index: u64) -> Option<Digest>;

    /// Return the block header for the specified block
    async fn header(block_selector: BlockSelector) -> Option<BlockHeader>;

    /// Get sum of unspent UTXOs.
    async fn synced_balance() -> NeptuneCoins;

    /// Get the client's wallet transaction history
    async fn history() -> Vec<(Digest, BlockHeight, Timestamp, NeptuneCoins)>;

    /// Return information about funds in the wallet
    async fn wallet_status() -> WalletStatus;

    /// Return an address that this client can receive funds on
    async fn own_receiving_address() -> generation_address::ReceivingAddress;

    /// Return the number of transactions in the mempool
    async fn mempool_tx_count() -> usize;

    // TODO: Change to return current size and max size
    async fn mempool_size() -> usize;

    /// Return the information used on the dashboard's overview tab
    async fn dashboard_overview_data() -> DashBoardOverviewDataFromClient;

    /// Determine whether the user-supplied string is a valid address
    async fn validate_address(
        address: String,
        network: Network,
    ) -> Option<generation_address::ReceivingAddress>;

    /// Determine whether the user-supplied string is a valid amount
    async fn validate_amount(amount: String) -> Option<NeptuneCoins>;

    /// Determine whether the given amount is less than (or equal to) the balance
    async fn amount_leq_synced_balance(amount: NeptuneCoins) -> bool;

    /// Generate a report of all owned and unspent coins, whether time-locked or not.
    async fn list_own_coins() -> Vec<CoinWithPossibleTimeLock>;

    /******** CHANGE THINGS ********/
    // Place all things that change state here

    /// Clears standing for all peers, connected or not
    async fn clear_all_standings();

    /// Clears standing for ip, whether connected or not
    async fn clear_standing_by_ip(ip: IpAddr);

    /// Send coins
    async fn send(
        amount: NeptuneCoins,
        address: generation_address::ReceivingAddress,
        fee: NeptuneCoins,
    ) -> Option<Digest>;

    /// Stop miner if running
    async fn pause_miner();

    /// Start miner if not running
    async fn restart_miner();

    /// mark MUTXOs as abandoned
    async fn prune_abandoned_monitored_utxos() -> usize;

    /// Gracious shutdown.
    async fn shutdown() -> bool;

    /// Get CPU temperature.
    async fn cpu_temp() -> Option<f64>;
}

#[derive(Clone)]
pub struct NeptuneRPCServer {
    pub socket_address: SocketAddr,
    pub state: GlobalStateLock,
    pub rpc_server_to_main_tx: tokio::sync::mpsc::Sender<RPCServerToMain>,
}

impl NeptuneRPCServer {
    async fn confirmations_internal(&self) -> Option<BlockHeight> {
        let state = self.state.lock_guard().await;

        match state.get_latest_balance_height().await {
            Some(latest_balance_height) => {
                let tip_block_header = state.chain.light_state().header();

                assert!(tip_block_header.height >= latest_balance_height);

                // subtract latest balance height from chain tip.
                // note: BlockHeight is u64 internally and BlockHeight::sub() returns i128.
                //       The subtraction and cast is safe given we passed the above assert.
                let confirmations: BlockHeight =
                    ((tip_block_header.height - latest_balance_height) as u64).into();
                Some(confirmations)
            }
            None => None,
        }
    }
}

impl RPC for NeptuneRPCServer {
    async fn network(self, _: context::Context) -> Network {
        self.state.cli().network
    }

    async fn own_listen_address_for_peers(self, _context: context::Context) -> Option<SocketAddr> {
        let listen_for_peers_ip = self.state.cli().listen_addr;
        let listen_for_peers_socket = self.state.cli().peer_port;
        let socket_address = SocketAddr::new(listen_for_peers_ip, listen_for_peers_socket);
        Some(socket_address)
    }

    async fn own_instance_id(self, _context: context::Context) -> InstanceId {
        self.state.lock_guard().await.net.instance_id
    }

    async fn block_height(self, _: context::Context) -> BlockHeight {
        self.state
            .lock_guard()
            .await
            .chain
            .light_state()
            .kernel
            .header
            .height
    }

    async fn confirmations(self, _: context::Context) -> Option<BlockHeight> {
        self.confirmations_internal().await
    }

    async fn utxo_digest(self, _: context::Context, leaf_index: u64) -> Option<Digest> {
        let state = self.state.lock_guard().await;
        let aocl = &state.chain.archival_state().archival_mutator_set.ams().aocl;

        match leaf_index > 0 && leaf_index < aocl.count_leaves().await {
            true => Some(aocl.get_leaf_async(leaf_index).await),
            false => None,
        }
    }

    async fn block_digest(
        self,
        _: context::Context,
        block_selector: BlockSelector,
    ) -> Option<Digest> {
        let state = self.state.lock_guard().await;
        let archival_state = state.chain.archival_state();
        let digest = block_selector.as_digest(&state).await?;
        // verify the block actually exists
        archival_state
            .get_block_header(digest)
            .await
            .map(|_| digest)
    }

    async fn block_info(
        self,
        _: context::Context,
        block_selector: BlockSelector,
    ) -> Option<BlockInfo> {
        let state = self.state.lock_guard().await;
        let digest = block_selector.as_digest(&state).await?;
        let archival_state = state.chain.archival_state();

        let block = archival_state.get_block(digest).await.unwrap()?;
        Some(BlockInfo::from_block_and_digests(
            &block,
            archival_state.genesis_block().hash(),
            state.chain.light_state().hash(),
        ))
    }

    async fn latest_tip_digests(self, _context: tarpc::context::Context, n: usize) -> Vec<Digest> {
        let state = self.state.lock_guard().await;

        let latest_block_digest = state.chain.light_state().hash();

        state
            .chain
            .archival_state()
            .get_ancestor_block_digests(latest_block_digest, n)
            .await
    }

    async fn peer_info(self, _: context::Context) -> Vec<PeerInfo> {
        self.state
            .lock_guard()
            .await
            .net
            .peer_map
            .values()
            .cloned()
            .collect()
    }

    #[doc = r" Return info about all peers that have been sanctioned"]
    async fn all_sanctioned_peers(
        self,
        _context: tarpc::context::Context,
    ) -> HashMap<IpAddr, PeerStanding> {
        let mut sanctions_in_memory = HashMap::default();

        let global_state = self.state.lock_guard().await;

        // Get all connected peers
        for (socket_address, peer_info) in global_state.net.peer_map.iter() {
            if peer_info.standing.is_negative() {
                sanctions_in_memory.insert(socket_address.ip(), peer_info.standing);
            }
        }

        let sanctions_in_db = global_state.net.all_peer_sanctions_in_database().await;

        // Combine result for currently connected peers and previously connected peers but
        // use result for currently connected peer if there is an overlap
        let mut all_sanctions = sanctions_in_memory;
        for (ip_addr, sanction) in sanctions_in_db {
            all_sanctions.entry(ip_addr).or_insert(sanction);
        }

        all_sanctions
    }

    async fn validate_address(
        self,
        _ctx: context::Context,
        address_string: String,
        network: Network,
    ) -> Option<generation_address::ReceivingAddress> {
        let ret = if let Ok(address) =
            generation_address::ReceivingAddress::from_bech32m(address_string.clone(), network)
        {
            Some(address)
        } else {
            None
        };
        tracing::debug!(
            "Responding to address validation request of {address_string}: {}",
            ret.is_some()
        );
        ret
    }

    async fn validate_amount(
        self,
        _ctx: context::Context,
        amount_string: String,
    ) -> Option<NeptuneCoins> {
        // parse string
        let amount = if let Ok(amt) = NeptuneCoins::from_str(&amount_string) {
            amt
        } else {
            return None;
        };

        // return amount
        Some(amount)
    }

    async fn amount_leq_synced_balance(self, _ctx: context::Context, amount: NeptuneCoins) -> bool {
        let now = Timestamp::now();
        // test inequality
        let wallet_status = self
            .state
            .lock_guard()
            .await
            .get_wallet_status_for_tip()
            .await;
        amount <= wallet_status.synced_unspent_available_amount(now)
    }

    async fn synced_balance(self, _context: tarpc::context::Context) -> NeptuneCoins {
        let now = Timestamp::now();
        let wallet_status = self
            .state
            .lock_guard()
            .await
            .get_wallet_status_for_tip()
            .await;
        wallet_status.synced_unspent_available_amount(now)
    }

    async fn wallet_status(self, _context: tarpc::context::Context) -> WalletStatus {
        self.state
            .lock_guard()
            .await
            .get_wallet_status_for_tip()
            .await
    }

    async fn header(
        self,
        _context: tarpc::context::Context,
        block_selector: BlockSelector,
    ) -> Option<BlockHeader> {
        let state = self.state.lock_guard().await;
        let block_digest = block_selector.as_digest(&state).await?;
        state
            .chain
            .archival_state()
            .get_block_header(block_digest)
            .await
    }

    async fn own_receiving_address(
        self,
        _context: tarpc::context::Context,
    ) -> generation_address::ReceivingAddress {
        self.state
            .lock_guard()
            .await
            .wallet_state
            .wallet_secret
            .nth_generation_spending_key(0)
            .to_address()
    }

    async fn mempool_tx_count(self, _context: tarpc::context::Context) -> usize {
        self.state.lock_guard().await.mempool.len()
    }

    async fn mempool_size(self, _context: tarpc::context::Context) -> usize {
        self.state.lock_guard().await.mempool.get_size()
    }

    async fn history(
        self,
        _context: tarpc::context::Context,
    ) -> Vec<(Digest, BlockHeight, Timestamp, NeptuneCoins)> {
        let history = self.state.lock_guard().await.get_balance_history().await;

        // sort
        let mut display_history: Vec<(Digest, BlockHeight, Timestamp, NeptuneCoins)> = history
            .iter()
            .map(|(h, t, bh, a)| (*h, *bh, *t, *a))
            .collect::<Vec<_>>();
        display_history.sort_by(|a, b| a.1.partial_cmp(&b.1).unwrap());

        // return
        display_history
    }

    async fn dashboard_overview_data(
        self,
        _context: tarpc::context::Context,
    ) -> DashBoardOverviewDataFromClient {
        let now = Timestamp::now();
        let state = self.state.lock_guard().await;
        let tip_header = state.chain.light_state().header().clone();
        let wallet_status = state.get_wallet_status_for_tip().await;
        let syncing = state.net.syncing;
        let mempool_size = state.mempool.get_size();
        let mempool_tx_count = state.mempool.len();

        let peer_count = Some(state.net.peer_map.len());

        let is_mining = Some(state.mining);
        drop(state);

        let confirmations = self.confirmations_internal().await;

        DashBoardOverviewDataFromClient {
            tip_header,
            syncing,
            available_balance: wallet_status.synced_unspent_available_amount(now),
            timelocked_balance: wallet_status.synced_unspent_timelocked_amount(now),
            mempool_size,
            mempool_tx_count,
            peer_count,
            is_mining,
            confirmations,
        }
    }

    /******** CHANGE THINGS ********/
    /// Locking:
    ///   * acquires `global_state_lock` for write
    async fn clear_all_standings(self, _: context::Context) {
        let mut global_state_mut = self.state.lock_guard_mut().await;
        global_state_mut
            .net
            .peer_map
            .iter_mut()
            .for_each(|(_, peerinfo)| {
                peerinfo.standing.clear_standing();
            });

        // iterates and modifies standing field for all connected peers
        global_state_mut.net.clear_all_standings_in_database().await;

        global_state_mut
            .flush_databases()
            .await
            .expect("flushed DBs");
    }

    /// Locking:
    ///   * acquires `global_state_lock` for write
    async fn clear_standing_by_ip(self, _: context::Context, ip: IpAddr) {
        let mut global_state_mut = self.state.lock_guard_mut().await;
        global_state_mut
            .net
            .peer_map
            .iter_mut()
            .for_each(|(socketaddr, peerinfo)| {
                if socketaddr.ip() == ip {
                    peerinfo.standing.clear_standing();
                }
            });

        //Also clears this IP's standing in database, whether it is connected or not.
        global_state_mut.net.clear_ip_standing_in_database(ip).await;

        global_state_mut
            .flush_databases()
            .await
            .expect("flushed DBs");
    }

    /// Locking:
    ///   * acquires `global_state_lock` for write
    async fn send(
        self,
        _ctx: context::Context,
        amount: NeptuneCoins,
        address: generation_address::ReceivingAddress,
        fee: NeptuneCoins,
    ) -> Option<Digest> {
        let span = tracing::debug_span!("Constructing transaction objects");
        let _enter = span.enter();

        let coins = amount.to_native_coins();
        let utxo = Utxo::new(address.lock_script(), coins);
        let now = Timestamp::now();

        // note: for future changes:
        // No consensus data should be read within this read-lock.
        // Else a write lock must be used instead and held until
        // create_transaction() completes, so entire op is atomic.
        // See: https://github.com/Neptune-Crypto/neptune-core/issues/134
        let state = self.state.lock_guard().await;
        let block_height = state.chain.light_state().header().height;
        let receiver_privacy_digest = address.privacy_digest;
        let sender_randomness = state
            .wallet_state
            .wallet_secret
            .generate_sender_randomness(block_height, receiver_privacy_digest);
        drop(state);

        // 1. Build transaction object
        // TODO: Allow user to set fee here. Don't set it automatically as we want the user
        // to be in control of this. But we could add an endpoint to get recommended fee
        // density.
        let public_announcement =
            match address.generate_public_announcement(&utxo, sender_randomness) {
                Ok(pa) => pa,
                Err(_) => {
                    tracing::error!(
                        "Failed to generate transaction because could not encrypt to address."
                    );
                    return None;
                }
            };
        let receiver_data = [(UtxoReceiverData {
            utxo,
            sender_randomness,
            receiver_privacy_digest,
            public_announcement,
        })]
        .to_vec();

        // Pause miner if we are mining
        let was_mining = self.state.mining().await;
        if was_mining {
            let _ = self
                .rpc_server_to_main_tx
                .send(RPCServerToMain::PauseMiner)
                .await;
        }

        // All cryptographic data must be in relation to a single block
        // and a write-lock must therefore be held over GlobalState to ensure this.
        let transaction_result = self
            .state
            .lock_guard_mut()
            .await
            .create_transaction(receiver_data, fee, now)
            .await;

        let transaction = match transaction_result {
            Ok(tx) => tx,
            Err(err) => {
                tracing::error!("Could not create transaction: {}", err);
                return None;
            }
        };

        // 2. Send transaction message to main
        let response: Result<(), SendError<RPCServerToMain>> = self
            .rpc_server_to_main_tx
            .send(RPCServerToMain::Send(Box::new(transaction.clone())))
            .await;

        // Restart mining if it was paused
        if was_mining {
            let _ = self
                .rpc_server_to_main_tx
                .send(RPCServerToMain::RestartMiner)
                .await;
        }

        self.state.flush_databases().await.expect("flushed DBs");

        if response.is_ok() {
            Some(Hash::hash(&transaction))
        } else {
            None
        }
    }

    async fn shutdown(self, _: context::Context) -> bool {
        // 1. Send shutdown message to main
        let response = self
            .rpc_server_to_main_tx
            .send(RPCServerToMain::Shutdown)
            .await;

        // 2. Send acknowledgement to client.
        response.is_ok()
    }

    async fn pause_miner(self, _context: tarpc::context::Context) {
        if self.state.cli().mine {
            let _ = self
                .rpc_server_to_main_tx
                .send(RPCServerToMain::PauseMiner)
                .await;
        } else {
            info!("Cannot pause miner since it was never started");
        }
    }

    async fn restart_miner(self, _context: tarpc::context::Context) {
        if self.state.cli().mine {
            let _ = self
                .rpc_server_to_main_tx
                .send(RPCServerToMain::RestartMiner)
                .await;
        } else {
            info!("Cannot restart miner since it was never started");
        }
    }

    async fn prune_abandoned_monitored_utxos(self, _context: tarpc::context::Context) -> usize {
        let mut global_state_mut = self.state.lock_guard_mut().await;
        const DEFAULT_MUTXO_PRUNE_DEPTH: usize = 200;

        let prune_count_res = global_state_mut
            .prune_abandoned_monitored_utxos(DEFAULT_MUTXO_PRUNE_DEPTH)
            .await;

        global_state_mut
            .flush_databases()
            .await
            .expect("flushed DBs");

        match prune_count_res {
            Ok(prune_count) => {
                info!("Marked {prune_count} monitored UTXOs as abandoned");
                prune_count
            }
            Err(err) => {
                error!("Pruning monitored UTXOs failed with error: {err}");
                0
            }
        }
    }

    #[doc = r" Generate a report of all owned and unspent coins, whether time-locked or not."]
    async fn list_own_coins(
        self,
        _context: ::tarpc::context::Context,
    ) -> Vec<CoinWithPossibleTimeLock> {
        self.state
            .lock_guard()
            .await
            .wallet_state
            .get_all_own_coins_with_possible_timelocks()
            .await
    }

    async fn cpu_temp(self, _context: tarpc::context::Context) -> Option<f64> {
        let current_system = System::new();
        match current_system.cpu_temp() {
            Ok(temp) => Some(temp.into()),
            Err(_) => None,
        }
    }
}

#[cfg(test)]
mod rpc_server_tests {
    use super::*;
    use crate::Block;
    use crate::{
        config_models::network::Network,
        models::{peer::PeerSanctionReason, state::wallet::WalletSecret},
        rpc_server::NeptuneRPCServer,
        tests::shared::get_mock_global_state,
        RPC_CHANNEL_CAPACITY,
    };
    use anyhow::Result;
    use num_traits::{One, Zero};
    use std::net::{IpAddr, Ipv4Addr, SocketAddr};
    use strum::IntoEnumIterator;
    use tracing_test::traced_test;

    async fn test_rpc_server(
        network: Network,
        wallet_secret: WalletSecret,
        peer_count: u8,
    ) -> (NeptuneRPCServer, GlobalStateLock) {
        let global_state_lock = get_mock_global_state(network, peer_count, wallet_secret).await;
        let (dummy_tx, _rx) = tokio::sync::mpsc::channel::<RPCServerToMain>(RPC_CHANNEL_CAPACITY);
        (
            NeptuneRPCServer {
                socket_address: SocketAddr::new(IpAddr::V4(Ipv4Addr::new(127, 0, 0, 1)), 8080),
                state: global_state_lock.clone(),
                rpc_server_to_main_tx: dummy_tx,
            },
            global_state_lock,
        )
    }

    #[tokio::test]
    async fn network_response_is_consistent() -> Result<()> {
        // Verify that a wallet not receiving a premine is empty at startup
        for network in Network::iter() {
            let (rpc_server, _) = test_rpc_server(network, WalletSecret::new_random(), 2).await;
            assert_eq!(network, rpc_server.network(context::current()).await);
        }

        Ok(())
    }

    #[tokio::test]
    async fn verify_that_all_requests_leave_server_running() -> Result<()> {
        // Got through *all* request types and verify that server does not crash.
        // We don't care about the actual response data in this test, just that the
        // requests do not crash the server.

        let network = Network::RegTest;
        let (rpc_server, _) = test_rpc_server(network, WalletSecret::new_random(), 2).await;
        let ctx = context::current();
        let _ = rpc_server.clone().network(ctx).await;
        let _ = rpc_server.clone().own_listen_address_for_peers(ctx).await;
        let _ = rpc_server.clone().own_instance_id(ctx).await;
        let _ = rpc_server.clone().block_height(ctx).await;
        let _ = rpc_server.clone().peer_info(ctx).await;
        let _ = rpc_server.clone().all_sanctioned_peers(ctx).await;
        let _ = rpc_server.clone().latest_tip_digests(ctx, 2).await;
        let _ = rpc_server
            .clone()
            .header(ctx, BlockSelector::Digest(Digest::default()))
            .await;
        let _ = rpc_server
            .clone()
            .block_info(ctx, BlockSelector::Digest(Digest::default()))
            .await;
        let _ = rpc_server
            .clone()
            .block_digest(ctx, BlockSelector::Digest(Digest::default()))
            .await;
        let _ = rpc_server.clone().utxo_digest(ctx, 0).await;
        let _ = rpc_server.clone().synced_balance(ctx).await;
        let _ = rpc_server.clone().history(ctx).await;
        let _ = rpc_server.clone().wallet_status(ctx).await;
        let own_receiving_address = rpc_server.clone().own_receiving_address(ctx).await;
        let _ = rpc_server.clone().mempool_tx_count(ctx).await;
        let _ = rpc_server.clone().mempool_size(ctx).await;
        let _ = rpc_server.clone().dashboard_overview_data(ctx).await;
        let _ = rpc_server
            .clone()
            .validate_address(ctx, "Not a valid address".to_owned(), Network::Testnet)
            .await;
        let _ = rpc_server.clone().clear_all_standings(ctx).await;
        let _ = rpc_server
            .clone()
            .clear_standing_by_ip(ctx, "127.0.0.1".parse().unwrap())
            .await;
        let _ = rpc_server
            .clone()
            .send(
                ctx,
                NeptuneCoins::one(),
                own_receiving_address,
                NeptuneCoins::one(),
            )
            .await;
        let _ = rpc_server.clone().pause_miner(ctx).await;
        let _ = rpc_server.clone().restart_miner(ctx).await;
        let _ = rpc_server
            .clone()
            .prune_abandoned_monitored_utxos(ctx)
            .await;
        let _ = rpc_server.shutdown(ctx).await;

        Ok(())
    }

    #[traced_test]
    #[tokio::test]
    async fn balance_is_zero_at_init() -> Result<()> {
        // Verify that a wallet not receiving a premine is empty at startup
        let (rpc_server, _) = test_rpc_server(Network::Alpha, WalletSecret::new_random(), 2).await;
        let balance = rpc_server.synced_balance(context::current()).await;
        assert!(balance.is_zero());

        Ok(())
    }

    #[allow(clippy::shadow_unrelated)]
    #[traced_test]
    #[tokio::test]
    async fn clear_ip_standing_test() -> Result<()> {
        let (rpc_server, state_lock) =
            test_rpc_server(Network::Alpha, WalletSecret::new_random(), 2).await;
        let rpc_request_context = context::current();
        let global_state = state_lock.lock_guard().await;
        let peer_address_0 =
            global_state.net.peer_map.values().collect::<Vec<_>>()[0].connected_address;
        let peer_address_1 =
            global_state.net.peer_map.values().collect::<Vec<_>>()[1].connected_address;
        drop(global_state);

        // Verify that sanctions list is empty
        let sanctioned_peers_startup = rpc_server
            .clone()
            .all_sanctioned_peers(rpc_request_context)
            .await;
        assert!(
            sanctioned_peers_startup.is_empty(),
            "Sanctions list must be empty at startup"
        );

        // sanction both
        let (standing_0, standing_1) = {
            let mut global_state_mut = state_lock.lock_guard_mut().await;

            global_state_mut
                .net
                .peer_map
                .entry(peer_address_0)
                .and_modify(|p| {
                    p.standing.sanction(PeerSanctionReason::DifferentGenesis);
                });
            global_state_mut
                .net
                .peer_map
                .entry(peer_address_1)
                .and_modify(|p| {
                    p.standing.sanction(PeerSanctionReason::DifferentGenesis);
                });
            let standing_0 = global_state_mut.net.peer_map[&peer_address_0].standing;
            let standing_1 = global_state_mut.net.peer_map[&peer_address_1].standing;
            (standing_0, standing_1)
        };

        // Verify expected sanctions reading
        let sanction_peers_from_memory = rpc_server
            .clone()
            .all_sanctioned_peers(rpc_request_context)
            .await;
        assert_eq!(
            2,
            sanction_peers_from_memory.len(),
            "Sanctions list must have to elements after sanctionings"
        );

        {
            let mut global_state_mut = state_lock.lock_guard_mut().await;

            global_state_mut
                .net
                .write_peer_standing_on_decrease(peer_address_0.ip(), standing_0)
                .await;
            global_state_mut
                .net
                .write_peer_standing_on_decrease(peer_address_1.ip(), standing_1)
                .await;
        }

        // Verify expected sanctions reading, after DB-write
        let sanction_peers_from_memory_and_db = rpc_server
            .clone()
            .all_sanctioned_peers(rpc_request_context)
            .await;
        assert_eq!(
            2,
            sanction_peers_from_memory_and_db.len(),
            "Sanctions list must have to elements after sanctionings and after DB write"
        );

        // Verify expected initial conditions
        {
            let global_state = state_lock.lock_guard().await;
            let peer_standing_0 = global_state
                .net
                .get_peer_standing_from_database(peer_address_0.ip())
                .await;
            assert_ne!(0, peer_standing_0.unwrap().standing);
            assert_ne!(None, peer_standing_0.unwrap().latest_sanction);
            let peer_standing_1 = global_state
                .net
                .get_peer_standing_from_database(peer_address_1.ip())
                .await;
            assert_ne!(0, peer_standing_1.unwrap().standing);
            assert_ne!(None, peer_standing_1.unwrap().latest_sanction);
            drop(global_state);

            // Clear standing of #0
            rpc_server
                .clone()
                .clear_standing_by_ip(rpc_request_context, peer_address_0.ip())
                .await;
        }

        // Verify expected resulting conditions in database
        {
            let global_state = state_lock.lock_guard().await;
            let peer_standing_0 = global_state
                .net
                .get_peer_standing_from_database(peer_address_0.ip())
                .await;
            assert_eq!(0, peer_standing_0.unwrap().standing);
            assert_eq!(None, peer_standing_0.unwrap().latest_sanction);
            let peer_standing_1 = global_state
                .net
                .get_peer_standing_from_database(peer_address_1.ip())
                .await;
            assert_ne!(0, peer_standing_1.unwrap().standing);
            assert_ne!(None, peer_standing_1.unwrap().latest_sanction);

            // Verify expected resulting conditions in peer map
            let peer_standing_0_from_memory = global_state.net.peer_map[&peer_address_0].clone();
            assert_eq!(0, peer_standing_0_from_memory.standing.standing);
            let peer_standing_1_from_memory = global_state.net.peer_map[&peer_address_1].clone();
            assert_ne!(0, peer_standing_1_from_memory.standing.standing);
        }

        // Verify expected sanctions reading, after one forgiveness
        let sanctions_list_after_one_clear = rpc_server
            .clone()
            .all_sanctioned_peers(rpc_request_context)
            .await;
        assert!(
            sanctions_list_after_one_clear.len().is_one(),
            "Sanctions list must have to elements after sanctionings and after DB write"
        );

        Ok(())
    }

    #[allow(clippy::shadow_unrelated)]
    #[traced_test]
    #[tokio::test]
    async fn clear_all_standings_test() -> Result<()> {
        // Create initial conditions
        let (rpc_server, state_lock) =
            test_rpc_server(Network::Alpha, WalletSecret::new_random(), 2).await;
        let mut state = state_lock.lock_guard_mut().await;
        let peer_address_0 = state.net.peer_map.values().collect::<Vec<_>>()[0].connected_address;
        let peer_address_1 = state.net.peer_map.values().collect::<Vec<_>>()[1].connected_address;

        // sanction both peers
        let (standing_0, standing_1) = {
            state.net.peer_map.entry(peer_address_0).and_modify(|p| {
                p.standing.sanction(PeerSanctionReason::DifferentGenesis);
            });
            state.net.peer_map.entry(peer_address_1).and_modify(|p| {
                p.standing.sanction(PeerSanctionReason::DifferentGenesis);
            });
            let standing_0 = state.net.peer_map[&peer_address_0].standing;
            let standing_1 = state.net.peer_map[&peer_address_1].standing;
            (standing_0, standing_1)
        };

        state
            .net
            .write_peer_standing_on_decrease(peer_address_0.ip(), standing_0)
            .await;
        state
            .net
            .write_peer_standing_on_decrease(peer_address_1.ip(), standing_1)
            .await;

        drop(state);

        // Verify expected initial conditions
        {
            let peer_standing_0 = state_lock
                .lock_guard_mut()
                .await
                .net
                .get_peer_standing_from_database(peer_address_0.ip())
                .await;
            assert_ne!(0, peer_standing_0.unwrap().standing);
            assert_ne!(None, peer_standing_0.unwrap().latest_sanction);
        }

        {
            let peer_standing_1 = state_lock
                .lock_guard_mut()
                .await
                .net
                .get_peer_standing_from_database(peer_address_1.ip())
                .await;
            assert_ne!(0, peer_standing_1.unwrap().standing);
            assert_ne!(None, peer_standing_1.unwrap().latest_sanction);
        }

        // Verify expected reading through an RPC call
        let rpc_request_context = context::current();
        let after_two_sanctions = rpc_server
            .clone()
            .all_sanctioned_peers(rpc_request_context)
            .await;
        assert_eq!(2, after_two_sanctions.len());

        // Clear standing of both by clearing all standings
        rpc_server
            .clone()
            .clear_all_standings(rpc_request_context)
            .await;

        let state = state_lock.lock_guard().await;

        // Verify expected resulting conditions in database
        {
            let peer_standing_0 = state
                .net
                .get_peer_standing_from_database(peer_address_0.ip())
                .await;
            assert_eq!(0, peer_standing_0.unwrap().standing);
            assert_eq!(None, peer_standing_0.unwrap().latest_sanction);
        }

        {
            let peer_still_standing_1 = state
                .net
                .get_peer_standing_from_database(peer_address_1.ip())
                .await;
            assert_eq!(0, peer_still_standing_1.unwrap().standing);
            assert_eq!(None, peer_still_standing_1.unwrap().latest_sanction);
        }

        // Verify expected resulting conditions in peer map
        {
            let peer_standing_0_from_memory = state.net.peer_map[&peer_address_0].clone();
            assert_eq!(0, peer_standing_0_from_memory.standing.standing);
        }

        {
            let peer_still_standing_1_from_memory = state.net.peer_map[&peer_address_1].clone();
            assert_eq!(0, peer_still_standing_1_from_memory.standing.standing);
        }

        // Verify expected reading through an RPC call
        let after_global_forgiveness = rpc_server
            .clone()
            .all_sanctioned_peers(rpc_request_context)
            .await;
        assert!(after_global_forgiveness.is_empty());

        Ok(())
    }

<<<<<<< HEAD
    #[allow(clippy::shadow_unrelated)]
    #[traced_test]
    #[tokio::test]
    async fn test_can_get_server_temperature() {
        let (rpc_server, _state_lock) =
            test_rpc_server(Network::Alpha, WalletSecret::new_random(), 2).await;
        let current_server_temperature = rpc_server.cpu_temp(context::current()).await;
        // Silicon Macs do not provide CPU temperature using systemstat
        if std::env::consts::OS == "macos" {
            assert!(current_server_temperature.is_none());
        } else {
            assert!(current_server_temperature.is_some());
        }
=======
    #[traced_test]
    #[tokio::test]
    async fn utxo_digest_test() {
        let (rpc_server, state_lock) =
            test_rpc_server(Network::Alpha, WalletSecret::new_random(), 2).await;
        let global_state = state_lock.lock_guard().await;
        let aocl_leaves = global_state
            .chain
            .archival_state()
            .archival_mutator_set
            .ams()
            .aocl
            .count_leaves()
            .await;

        debug_assert!(aocl_leaves > 0);

        assert!(rpc_server
            .clone()
            .utxo_digest(context::current(), aocl_leaves - 1)
            .await
            .is_some());

        assert!(rpc_server
            .utxo_digest(context::current(), aocl_leaves)
            .await
            .is_none());
    }

    #[traced_test]
    #[tokio::test]
    async fn block_info_test() {
        let network = Network::RegTest;
        let (rpc_server, state_lock) =
            test_rpc_server(network, WalletSecret::new_random(), 2).await;
        let global_state = state_lock.lock_guard().await;
        let ctx = context::current();

        let genesis_hash = global_state.chain.archival_state().genesis_block().hash();
        let tip_hash = global_state.chain.light_state().hash();

        let genesis_block_info = BlockInfo::from_block_and_digests(
            global_state.chain.archival_state().genesis_block(),
            genesis_hash,
            tip_hash,
        );

        let tip_block_info = BlockInfo::from_block_and_digests(
            global_state.chain.light_state(),
            genesis_hash,
            tip_hash,
        );

        // should find genesis block by Genesis selector
        assert_eq!(
            genesis_block_info,
            rpc_server
                .clone()
                .block_info(ctx, BlockSelector::Genesis)
                .await
                .unwrap()
        );

        // should find latest/tip block by Tip selector
        assert_eq!(
            tip_block_info,
            rpc_server
                .clone()
                .block_info(ctx, BlockSelector::Tip)
                .await
                .unwrap()
        );

        // should find genesis block by Height selector
        assert_eq!(
            genesis_block_info,
            rpc_server
                .clone()
                .block_info(ctx, BlockSelector::Height(BlockHeight::from(0u64)))
                .await
                .unwrap()
        );

        // should find genesis block by Digest selector
        assert_eq!(
            genesis_block_info,
            rpc_server
                .clone()
                .block_info(ctx, BlockSelector::Digest(genesis_hash))
                .await
                .unwrap()
        );

        // should not find any block when Height selector is u64::Max
        assert!(rpc_server
            .clone()
            .block_info(ctx, BlockSelector::Height(BlockHeight::from(u64::MAX)))
            .await
            .is_none());

        // should not find any block when Digest selector is Digest::default()
        assert!(rpc_server
            .clone()
            .block_info(ctx, BlockSelector::Digest(Digest::default()))
            .await
            .is_none());
    }

    #[traced_test]
    #[tokio::test]
    async fn block_digest_test() {
        let network = Network::RegTest;
        let (rpc_server, state_lock) =
            test_rpc_server(network, WalletSecret::new_random(), 2).await;
        let global_state = state_lock.lock_guard().await;
        let ctx = context::current();

        let genesis_hash = Block::genesis_block(network).hash();

        // should find genesis block by Genesis selector
        assert_eq!(
            genesis_hash,
            rpc_server
                .clone()
                .block_digest(ctx, BlockSelector::Genesis)
                .await
                .unwrap()
        );

        // should find latest/tip block by Tip selector
        assert_eq!(
            global_state.chain.light_state().hash(),
            rpc_server
                .clone()
                .block_digest(ctx, BlockSelector::Tip)
                .await
                .unwrap()
        );

        // should find genesis block by Height selector
        assert_eq!(
            genesis_hash,
            rpc_server
                .clone()
                .block_digest(ctx, BlockSelector::Height(BlockHeight::from(0u64)))
                .await
                .unwrap()
        );

        // should find genesis block by Digest selector
        assert_eq!(
            genesis_hash,
            rpc_server
                .clone()
                .block_digest(ctx, BlockSelector::Digest(genesis_hash))
                .await
                .unwrap()
        );

        // should not find any block when Height selector is u64::Max
        assert!(rpc_server
            .clone()
            .block_digest(ctx, BlockSelector::Height(BlockHeight::from(u64::MAX)))
            .await
            .is_none());

        // should not find any block when Digest selector is Digest::default()
        assert!(rpc_server
            .clone()
            .block_digest(ctx, BlockSelector::Digest(Digest::default()))
            .await
            .is_none());
>>>>>>> 888a00d8
    }
}<|MERGE_RESOLUTION|>--- conflicted
+++ resolved
@@ -1135,7 +1135,6 @@
         Ok(())
     }
 
-<<<<<<< HEAD
     #[allow(clippy::shadow_unrelated)]
     #[traced_test]
     #[tokio::test]
@@ -1149,7 +1148,8 @@
         } else {
             assert!(current_server_temperature.is_some());
         }
-=======
+  }
+
     #[traced_test]
     #[tokio::test]
     async fn utxo_digest_test() {
@@ -1322,6 +1322,5 @@
             .block_digest(ctx, BlockSelector::Digest(Digest::default()))
             .await
             .is_none());
->>>>>>> 888a00d8
     }
 }